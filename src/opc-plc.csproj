<Project Sdk="Microsoft.NET.Sdk">

  <PropertyGroup>
    <TargetFramework>net7.0</TargetFramework>
    <AssemblyName>opcplc</AssemblyName>
    <OutputType>Exe</OutputType>
    <PackageId>OpcPlc</PackageId>
    <Authors>Microsoft</Authors>
    <RootNamespace>OpcPlc</RootNamespace>
    <UserSecretsId>bdf7b209-fef3-44d4-9aba-17035fda5efd</UserSecretsId>
    <LangVersion>10.0</LangVersion>
	</PropertyGroup>

  <ItemGroup>
    <Compile Remove="Build\**" />
    <EmbeddedResource Remove="Build\**" />
    <None Remove="Build\**" />
  </ItemGroup>

  <ItemGroup>
    <None Include="..\.editorconfig" Link=".editorconfig" />
  </ItemGroup>

  <ItemGroup>
    <FrameworkReference Include="Microsoft.AspNetCore.App" />
    <PackageReference Include="Microsoft.Extensions.Logging" Version="7.0.0" />
    <PackageReference Include="Microsoft.OpenApi" Version="1.6.4" />
    <PackageReference Include="Mono.Options" Version="6.12.0.148" />
    <PackageReference Include="Newtonsoft.Json" Version="13.0.3" />
<<<<<<< HEAD
    <PackageReference Include="OpenTelemetry.Exporter.Geneva" Version="1.5.1" />
    <PackageReference Include="OpenTelemetry.Exporter.OpenTelemetryProtocol" Version="1.4.0" />
    <PackageReference Include="OPCFoundation.NetStandard.Opc.Ua.Bindings.Https.Debug" Version="1.4.371.96" />
    <PackageReference Include="OpenTelemetry.Exporter.Console" Version="1.5.1" />
    <PackageReference Include="OpenTelemetry.Exporter.Prometheus.AspNetCore" Version="1.5.0-rc.1" />
    <PackageReference Include="OpenTelemetry.Extensions.Hosting" Version="1.5.1" />
    <PackageReference Include="OpenTelemetry.Instrumentation.Process" Version="0.5.0-beta.3" />
    <PackageReference Include="OpenTelemetry.Instrumentation.Runtime" Version="1.5.0" />
		<PackageReference Include="Swashbuckle.AspNetCore" Version="6.5.0" />
  </ItemGroup>

  <ItemGroup>
    <PackageReference Include="OPCFoundation.NetStandard.Opc.Ua.Configuration.Debug" Version="1.4.371.96" />
    <PackageReference Include="OPCFoundation.NetStandard.Opc.Ua.Server.Debug" Version="1.4.371.96" />
    <PackageReference Include="System.Diagnostics.DiagnosticSource" Version="7.0.2" />
=======
    <PackageReference Include="OPCFoundation.NetStandard.Opc.Ua.Bindings.Https.Debug" Version="1.4.372.56" />
    <PackageReference Include="Serilog.Extensions.Logging" Version="7.0.0" />
    <PackageReference Include="Serilog.Sinks.Console" Version="4.1.0" />
    <PackageReference Include="Serilog.Sinks.File" Version="5.0.0" />
  </ItemGroup>

  <ItemGroup>
    <PackageReference Include="OPCFoundation.NetStandard.Opc.Ua.Configuration.Debug" Version="1.4.372.56" />
    <PackageReference Include="OPCFoundation.NetStandard.Opc.Ua.Server.Debug" Version="1.4.372.56" />
>>>>>>> 668f0ce0
  </ItemGroup>

  <ItemGroup>
    <None Update="Boilers\Boiler1\BoilerModel1.PredefinedNodes.uanodes">
      <CopyToOutputDirectory>PreserveNewest</CopyToOutputDirectory>
    </None>
    <None Update="Boilers\Boiler2\BoilerModel2.PredefinedNodes.uanodes">
      <CopyToOutputDirectory>PreserveNewest</CopyToOutputDirectory>
    </None>
    <None Update="CompanionSpecs\DI\Opc.Ua.DI.PredefinedNodes.uanodes">
      <CopyToOutputDirectory>PreserveNewest</CopyToOutputDirectory>
    </None>
    <None Update="nodesfile.json">
      <CopyToOutputDirectory>PreserveNewest</CopyToOutputDirectory>
    </None>
    <None Update="SimpleEvent\SimpleEvents.PredefinedNodes.uanodes">
      <CopyToOutputDirectory>PreserveNewest</CopyToOutputDirectory>
    </None>
  </ItemGroup>

  <ItemGroup>
    <PackageReference Update="Microsoft.SourceLink.GitHub" Version="1.1.1" />
    <PackageReference Update="Nerdbank.GitVersioning" Version="3.6.133" />
  </ItemGroup>

  <ItemGroup>
    <Folder Include="AlarmCondition\UnderlyingSystem\" />
  </ItemGroup>

</Project>
<|MERGE_RESOLUTION|>--- conflicted
+++ resolved
@@ -1,86 +1,74 @@
-<Project Sdk="Microsoft.NET.Sdk">
-
-  <PropertyGroup>
-    <TargetFramework>net7.0</TargetFramework>
-    <AssemblyName>opcplc</AssemblyName>
-    <OutputType>Exe</OutputType>
-    <PackageId>OpcPlc</PackageId>
-    <Authors>Microsoft</Authors>
-    <RootNamespace>OpcPlc</RootNamespace>
-    <UserSecretsId>bdf7b209-fef3-44d4-9aba-17035fda5efd</UserSecretsId>
-    <LangVersion>10.0</LangVersion>
-	</PropertyGroup>
-
-  <ItemGroup>
-    <Compile Remove="Build\**" />
-    <EmbeddedResource Remove="Build\**" />
-    <None Remove="Build\**" />
-  </ItemGroup>
-
-  <ItemGroup>
-    <None Include="..\.editorconfig" Link=".editorconfig" />
-  </ItemGroup>
-
-  <ItemGroup>
-    <FrameworkReference Include="Microsoft.AspNetCore.App" />
-    <PackageReference Include="Microsoft.Extensions.Logging" Version="7.0.0" />
-    <PackageReference Include="Microsoft.OpenApi" Version="1.6.4" />
-    <PackageReference Include="Mono.Options" Version="6.12.0.148" />
-    <PackageReference Include="Newtonsoft.Json" Version="13.0.3" />
-<<<<<<< HEAD
-    <PackageReference Include="OpenTelemetry.Exporter.Geneva" Version="1.5.1" />
-    <PackageReference Include="OpenTelemetry.Exporter.OpenTelemetryProtocol" Version="1.4.0" />
-    <PackageReference Include="OPCFoundation.NetStandard.Opc.Ua.Bindings.Https.Debug" Version="1.4.371.96" />
-    <PackageReference Include="OpenTelemetry.Exporter.Console" Version="1.5.1" />
-    <PackageReference Include="OpenTelemetry.Exporter.Prometheus.AspNetCore" Version="1.5.0-rc.1" />
-    <PackageReference Include="OpenTelemetry.Extensions.Hosting" Version="1.5.1" />
-    <PackageReference Include="OpenTelemetry.Instrumentation.Process" Version="0.5.0-beta.3" />
-    <PackageReference Include="OpenTelemetry.Instrumentation.Runtime" Version="1.5.0" />
-		<PackageReference Include="Swashbuckle.AspNetCore" Version="6.5.0" />
-  </ItemGroup>
-
-  <ItemGroup>
-    <PackageReference Include="OPCFoundation.NetStandard.Opc.Ua.Configuration.Debug" Version="1.4.371.96" />
-    <PackageReference Include="OPCFoundation.NetStandard.Opc.Ua.Server.Debug" Version="1.4.371.96" />
-    <PackageReference Include="System.Diagnostics.DiagnosticSource" Version="7.0.2" />
-=======
-    <PackageReference Include="OPCFoundation.NetStandard.Opc.Ua.Bindings.Https.Debug" Version="1.4.372.56" />
-    <PackageReference Include="Serilog.Extensions.Logging" Version="7.0.0" />
-    <PackageReference Include="Serilog.Sinks.Console" Version="4.1.0" />
-    <PackageReference Include="Serilog.Sinks.File" Version="5.0.0" />
-  </ItemGroup>
-
-  <ItemGroup>
-    <PackageReference Include="OPCFoundation.NetStandard.Opc.Ua.Configuration.Debug" Version="1.4.372.56" />
-    <PackageReference Include="OPCFoundation.NetStandard.Opc.Ua.Server.Debug" Version="1.4.372.56" />
->>>>>>> 668f0ce0
-  </ItemGroup>
-
-  <ItemGroup>
-    <None Update="Boilers\Boiler1\BoilerModel1.PredefinedNodes.uanodes">
-      <CopyToOutputDirectory>PreserveNewest</CopyToOutputDirectory>
-    </None>
-    <None Update="Boilers\Boiler2\BoilerModel2.PredefinedNodes.uanodes">
-      <CopyToOutputDirectory>PreserveNewest</CopyToOutputDirectory>
-    </None>
-    <None Update="CompanionSpecs\DI\Opc.Ua.DI.PredefinedNodes.uanodes">
-      <CopyToOutputDirectory>PreserveNewest</CopyToOutputDirectory>
-    </None>
-    <None Update="nodesfile.json">
-      <CopyToOutputDirectory>PreserveNewest</CopyToOutputDirectory>
-    </None>
-    <None Update="SimpleEvent\SimpleEvents.PredefinedNodes.uanodes">
-      <CopyToOutputDirectory>PreserveNewest</CopyToOutputDirectory>
-    </None>
-  </ItemGroup>
-
-  <ItemGroup>
-    <PackageReference Update="Microsoft.SourceLink.GitHub" Version="1.1.1" />
-    <PackageReference Update="Nerdbank.GitVersioning" Version="3.6.133" />
-  </ItemGroup>
-
-  <ItemGroup>
-    <Folder Include="AlarmCondition\UnderlyingSystem\" />
-  </ItemGroup>
-
-</Project>
+<Project Sdk="Microsoft.NET.Sdk">
+
+  <PropertyGroup>
+    <TargetFramework>net7.0</TargetFramework>
+    <AssemblyName>opcplc</AssemblyName>
+    <OutputType>Exe</OutputType>
+    <PackageId>OpcPlc</PackageId>
+    <Authors>Microsoft</Authors>
+    <RootNamespace>OpcPlc</RootNamespace>
+    <UserSecretsId>bdf7b209-fef3-44d4-9aba-17035fda5efd</UserSecretsId>
+    <LangVersion>10.0</LangVersion>
+	</PropertyGroup>
+
+  <ItemGroup>
+    <Compile Remove="Build\**" />
+    <EmbeddedResource Remove="Build\**" />
+    <None Remove="Build\**" />
+  </ItemGroup>
+
+  <ItemGroup>
+    <None Include="..\.editorconfig" Link=".editorconfig" />
+  </ItemGroup>
+
+  <ItemGroup>
+    <FrameworkReference Include="Microsoft.AspNetCore.App" />
+    <PackageReference Include="Microsoft.Extensions.Logging" Version="7.0.0" />
+    <PackageReference Include="Microsoft.OpenApi" Version="1.6.4" />
+    <PackageReference Include="Mono.Options" Version="6.12.0.148" />
+    <PackageReference Include="Newtonsoft.Json" Version="13.0.3" />
+    <PackageReference Include="OpenTelemetry.Exporter.Geneva" Version="1.5.1" />
+    <PackageReference Include="OpenTelemetry.Exporter.OpenTelemetryProtocol" Version="1.4.0" />
+    <PackageReference Include="OPCFoundation.NetStandard.Opc.Ua.Bindings.Https.Debug" Version="1.4.372.56" />
+    <PackageReference Include="OpenTelemetry.Exporter.Console" Version="1.5.1" />
+    <PackageReference Include="OpenTelemetry.Exporter.Prometheus.AspNetCore" Version="1.5.0-rc.1" />
+    <PackageReference Include="OpenTelemetry.Extensions.Hosting" Version="1.5.1" />
+    <PackageReference Include="OpenTelemetry.Instrumentation.Process" Version="0.5.0-beta.3" />
+    <PackageReference Include="OpenTelemetry.Instrumentation.Runtime" Version="1.5.0" />
+		<PackageReference Include="Swashbuckle.AspNetCore" Version="6.5.0" />
+  </ItemGroup>
+
+  <ItemGroup>
+    <PackageReference Include="OPCFoundation.NetStandard.Opc.Ua.Configuration.Debug" Version="1.4.372.56" />
+    <PackageReference Include="OPCFoundation.NetStandard.Opc.Ua.Server.Debug" Version="1.4.372.56" />
+    <PackageReference Include="System.Diagnostics.DiagnosticSource" Version="7.0.2" />
+  </ItemGroup>
+
+  <ItemGroup>
+    <None Update="Boilers\Boiler1\BoilerModel1.PredefinedNodes.uanodes">
+      <CopyToOutputDirectory>PreserveNewest</CopyToOutputDirectory>
+    </None>
+    <None Update="Boilers\Boiler2\BoilerModel2.PredefinedNodes.uanodes">
+      <CopyToOutputDirectory>PreserveNewest</CopyToOutputDirectory>
+    </None>
+    <None Update="CompanionSpecs\DI\Opc.Ua.DI.PredefinedNodes.uanodes">
+      <CopyToOutputDirectory>PreserveNewest</CopyToOutputDirectory>
+    </None>
+    <None Update="nodesfile.json">
+      <CopyToOutputDirectory>PreserveNewest</CopyToOutputDirectory>
+    </None>
+    <None Update="SimpleEvent\SimpleEvents.PredefinedNodes.uanodes">
+      <CopyToOutputDirectory>PreserveNewest</CopyToOutputDirectory>
+    </None>
+  </ItemGroup>
+
+  <ItemGroup>
+    <PackageReference Update="Microsoft.SourceLink.GitHub" Version="1.1.1" />
+    <PackageReference Update="Nerdbank.GitVersioning" Version="3.6.133" />
+  </ItemGroup>
+
+  <ItemGroup>
+    <Folder Include="AlarmCondition\UnderlyingSystem\" />
+  </ItemGroup>
+
+</Project>