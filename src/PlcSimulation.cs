namespace OpcPlc
{
    using System;
    using System.Diagnostics;
    using System.Text;
    using static Program;

    public class PlcSimulation
    {
        /// <summary>
        /// Flags for node generation.
        /// </summary>
        public static bool GenerateSpikes { get; set; } = true;
        public static bool GenerateDips { get; set; } = true;
        public static bool GeneratePosTrend { get; set; } = true;
        public static bool GenerateNegTrend { get; set; } = true;
        public static bool GenerateData { get; set; } = true;
        
        public static bool SlowNodeRandomization { get; set; } = false;
        public static uint SlowNodeCount { get; set; } = 1;
        public static uint SlowNodeRate { get; set; } = 10000; // s.
        public static string SlowNodeMinValue { get; set; }
        public static string SlowNodeMaxValue { get; set; }
        public static string SlowNodeStepSize { get; set; } = "1";        
        public static NodeType SlowNodeType { get; set; } = NodeType.UInt;
        public static uint SlowNodeSamplingInterval { get; set; } // ms.

        public static bool FastNodeRandomization { get; set; } = false;
        public static uint FastNodeCount { get; set; } = 1;
        public static uint FastNodeRate { get; set; } = 1000; // ms.
        public static string FastNodeMinValue { get; set; }
        public static string FastNodeMaxValue { get; set; }
        public static string FastNodeStepSize { get; set; } = "1";
        public static NodeType FastNodeType { get; set; } = NodeType.UInt;
        public static uint FastNodeSamplingInterval { get; set; } // ms.

        public static bool AddComplexTypeBoiler { get; set; }
        public static bool AddSpecialCharName { get; set; }
        public static bool AddLongId { get; set; }
        public static bool AddLongStringNodes { get; set; }
        public static bool AddAlarmSimulation { get; set; }
        public static bool AddSimpleEventsSimulation { get; set; }
<<<<<<< HEAD
        public static bool AddDeterministicAlarmSimulation { get; set; }
        public static string DeterministicAlarmScriptFilename { get; set; }
=======
        public static bool AddReferenceTestSimulation { get; set; }
>>>>>>> 74f6f20d

        /// <summary>
        /// Simulation data.
        /// </summary>
        public static int SimulationCycleCount { get; set; } = SIMULATION_CYCLECOUNT_DEFAULT;
        public static int SimulationCycleLength { get; set; } = SIMULATION_CYCLELENGTH_DEFAULT;
        public static double SimulationMaxAmplitude { get; set; } = SIMULATION_MAXAMPLITUDE_DEFAULT;

        /// <summary>
        /// Ctor for simulation server.
        /// </summary>
        public PlcSimulation(PlcServer plcServer)
        {
            _plcServer = plcServer;
            _random = new Random();

            _stepUpCycleInPhase = SimulationCycleCount;
            _alternatingBooleanCycleInPhase = SimulationCycleCount;
            _spikeCycleInPhase = SimulationCycleCount;
            _spikeAnomalyCycle = _random.Next(SimulationCycleCount);
            Logger.Verbose($"first spike anomaly cycle: {_spikeAnomalyCycle}");
            _dipCycleInPhase = SimulationCycleCount;
            _dipAnomalyCycle = _random.Next(SimulationCycleCount);
            Logger.Verbose($"first dip anomaly cycle: {_dipAnomalyCycle}");
            _posTrendAnomalyPhase = _random.Next(10);
            _posTrendCycleInPhase = SimulationCycleCount;
            Logger.Verbose($"first pos trend anomaly phase: {_posTrendAnomalyPhase}");
            _negTrendAnomalyPhase = _random.Next(10);
            _negTrendCycleInPhase = SimulationCycleCount;
            Logger.Verbose($"first neg trend anomaly phase: {_negTrendAnomalyPhase}");
            _stepUpStarted = true;
        }

        /// <summary>
        /// Start the simulation.
        /// </summary>
        public void Start()
        {
            if (GenerateData)
            {
                _plcServer.PlcNodeManager.RandomSignedInt32.Start(value => _random.Next(int.MinValue, int.MaxValue), SimulationCycleLength);
                _plcServer.PlcNodeManager.RandomUnsignedInt32.Start(value => (uint)_random.Next(), SimulationCycleLength);
                _plcServer.PlcNodeManager.StepUpNode.Start(StepUpGenerator, SimulationCycleLength);
                _plcServer.PlcNodeManager.AlternatingBooleanNode.Start(AlternatingBooleanGenerator, SimulationCycleLength);
            }

            if (GenerateSpikes) _plcServer.PlcNodeManager.SpikeNode.Start(SpikeGenerator, SimulationCycleLength);
            if (GenerateDips) _plcServer.PlcNodeManager.DipNode.Start(DipGenerator, SimulationCycleLength);
            if (GeneratePosTrend) _plcServer.PlcNodeManager.PosTrendNode.Start(PosTrendGenerator, SimulationCycleLength);
            if (GenerateNegTrend) _plcServer.PlcNodeManager.NegTrendNode.Start(NegTrendGenerator, SimulationCycleLength);

            if (SlowNodeCount > 0)
            {
                _slowNodeGenerator = _plcServer.TimeService.NewTimer(_plcServer.PlcNodeManager.UpdateSlowNodes, SlowNodeRate);
            }

            if (FastNodeCount > 0)
            {
                // only use the fast timers when we need to go really fast,
                // since they consume more resources and create an own thread.
                _fastNodeGenerator = FastNodeRate >= 50 || !Stopwatch.IsHighResolution ?
                    _plcServer.TimeService.NewTimer(_plcServer.PlcNodeManager.UpdateFastNodes, FastNodeRate) :
                    _plcServer.TimeService.NewFastTimer(_plcServer.PlcNodeManager.UpdateVeryFastNodes, FastNodeRate);
            }

            if (AddComplexTypeBoiler)
            {
                _boiler1Generator = _plcServer.TimeService.NewTimer(_plcServer.PlcNodeManager.UpdateBoiler1, 1000);
            }

            if (AddSpecialCharName)
            {
                _plcServer.PlcNodeManager.SpecialCharNameNode.Start(value => value + 1, periodMs: 1000);
            }

            if (AddLongId)
            {
                _plcServer.PlcNodeManager.LongIdNode.Start(value => value + 1, periodMs: 1000);
            }

            if (AddLongStringNodes)
            {
                const int A = 65, Z = 90 + 1;
                // Change value every second to string containing single repeated uppercase letter.
                _plcServer.PlcNodeManager.LongStringIdNode10.Start(value => new string((char)_random.Next(A, Z), 10 * 1024), periodMs: 1000);
                _plcServer.PlcNodeManager.LongStringIdNode50.Start(value => new string((char)_random.Next(A, Z), 50 * 1024), periodMs: 1000);
                _plcServer.PlcNodeManager.LongStringIdNode100.Start(value => Encoding.UTF8.GetBytes(new string((char)_random.Next(A, Z), 100 * 1024)), periodMs: 1000);
                _plcServer.PlcNodeManager.LongStringIdNode200.Start(value => Encoding.UTF8.GetBytes(new string((char)_random.Next(A, Z), 200 * 1024)), periodMs: 1000);
            }
        }

        /// <summary>
        /// Stop the simulation.
        /// </summary>
        public void Stop()
        {
            _plcServer.PlcNodeManager.SpikeNode?.Stop();
            _plcServer.PlcNodeManager.DipNode?.Stop();
            _plcServer.PlcNodeManager.PosTrendNode?.Stop();
            _plcServer.PlcNodeManager.NegTrendNode?.Stop();
            _plcServer.PlcNodeManager.AlternatingBooleanNode?.Stop();
            _plcServer.PlcNodeManager.StepUpNode?.Stop();
            _plcServer.PlcNodeManager.RandomSignedInt32?.Stop();
            _plcServer.PlcNodeManager.RandomUnsignedInt32?.Stop();
            _plcServer.PlcNodeManager.SpecialCharNameNode?.Stop();

            Disable(_slowNodeGenerator);
            Disable(_fastNodeGenerator);
            Disable(_boiler1Generator);
        }

        private void Disable(ITimer timer)
        {
            if (timer == null)
            {
                return;
            }

            timer.Enabled = false;
        }

        /// <summary>
        /// Generates a sine wave with spikes at a random cycle in the phase.
        /// Called each SimulationCycleLength msec.
        /// </summary>
        private double SpikeGenerator(double value)
        {
            // calculate next value
            double nextValue;
            if (GenerateSpikes && _spikeCycleInPhase == _spikeAnomalyCycle)
            {
                // todo calculate
                nextValue = SimulationMaxAmplitude * 10;
                Logger.Verbose("Generate spike anomaly");
            }
            else
            {
                nextValue = SimulationMaxAmplitude * Math.Sin(((2 * Math.PI) / SimulationCycleCount) * _spikeCycleInPhase);
            }
            Logger.Verbose($"spike cycle: {_spikeCycleInPhase} data: {nextValue}");

            // end of cycle: reset cycle count and calc next anomaly cycle
            if (--_spikeCycleInPhase == 0)
            {
                _spikeCycleInPhase = SimulationCycleCount;
                _spikeAnomalyCycle = _random.Next(SimulationCycleCount);
                Logger.Verbose($"next spike anomaly cycle: {_spikeAnomalyCycle}");
            }

            return nextValue;
        }

        /// <summary>
        /// Generates a sine wave with dips at a random cycle in the phase.
        /// Called each SimulationCycleLength msec.
        /// </summary>
        private double DipGenerator(double value)
        {
            // calculate next value
            double nextValue;
            if (GenerateDips && _dipCycleInPhase == _dipAnomalyCycle)
            {
                nextValue = SimulationMaxAmplitude * -10;
                Logger.Verbose("Generate dip anomaly");
            }
            else
            {
                nextValue = SimulationMaxAmplitude * Math.Sin(((2 * Math.PI) / SimulationCycleCount) * _dipCycleInPhase);
            }
            Logger.Verbose($"spike cycle: {_dipCycleInPhase} data: {nextValue}");

            // end of cycle: reset cycle count and calc next anomaly cycle
            if (--_dipCycleInPhase == 0)
            {
                _dipCycleInPhase = SimulationCycleCount;
                _dipAnomalyCycle = _random.Next(SimulationCycleCount);
                Logger.Verbose($"next dip anomaly cycle: {_dipAnomalyCycle}");
            }

            return nextValue;
        }

        /// <summary>
        /// Generates a sine wave with spikes at a configurable cycle in the phase.
        /// Called each SimulationCycleLength msec.
        /// </summary>
        private double PosTrendGenerator(double value)
        {
            // calculate next value
            double nextValue = TREND_BASEVALUE;
            if (GeneratePosTrend && _posTrendPhase >= _posTrendAnomalyPhase)
            {
                nextValue = TREND_BASEVALUE + ((_posTrendPhase - _posTrendAnomalyPhase) / 10d);
                Logger.Verbose("Generate postrend anomaly");
            }

            // end of cycle: reset cycle count and calc next anomaly cycle
            if (--_posTrendCycleInPhase == 0)
            {
                _posTrendCycleInPhase = SimulationCycleCount;
                _posTrendPhase++;
                Logger.Verbose($"pos trend phase: {_posTrendPhase}, data: {nextValue}");
            }

            return nextValue;
        }

        /// <summary>
        /// Generates a sine wave with spikes at a configurable cycle in the phase.
        /// Called each SimulationCycleLength msec.
        /// </summary>
        private double NegTrendGenerator(double value)
        {
            // calculate next value
            double nextValue = TREND_BASEVALUE;
            if (GenerateNegTrend && _negTrendPhase >= _negTrendAnomalyPhase)
            {
                nextValue = TREND_BASEVALUE - ((_negTrendPhase - _negTrendAnomalyPhase) / 10d);
                Logger.Verbose("Generate negtrend anomaly");
            }

            // end of cycle: reset cycle count and calc next anomaly cycle
            if (--_negTrendCycleInPhase == 0)
            {
                _negTrendCycleInPhase = SimulationCycleCount;
                _negTrendPhase++;
                Logger.Verbose($"neg trend phase: {_negTrendPhase}, data: {nextValue}");
            }

            return nextValue;
        }

        /// <summary>
        /// Updates simulation values. Called each SimulationCycleLength msec.
        /// Using SimulationCycleCount cycles per simulation phase.
        /// </summary>
        private uint StepUpGenerator(uint value)
        {
            // increase step up value
            if (_stepUpStarted && (_stepUpCycleInPhase % (SimulationCycleCount / 50) == 0))
            {
                value++;
            }

            // end of cycle: reset cycle count
            if (--_stepUpCycleInPhase == 0)
            {
                _stepUpCycleInPhase = SimulationCycleCount;
            }

            return value;
        }

        /// <summary>
        /// Updates simulation values. Called each SimulationCycleLength msec.
        /// Using SimulationCycleCount cycles per simulation phase.
        /// </summary>
        private bool AlternatingBooleanGenerator(bool value)
        {
            // calculate next boolean value
            bool nextAlternatingBoolean = _alternatingBooleanCycleInPhase % SimulationCycleCount == 0 ? !value : value;
            if (value != nextAlternatingBoolean)
            {
                Logger.Verbose($"data change to: {nextAlternatingBoolean}");
            }

            // end of cycle: reset cycle count
            if (--_alternatingBooleanCycleInPhase == 0)
            {
                _alternatingBooleanCycleInPhase = SimulationCycleCount;
            }

            return nextAlternatingBoolean;
        }

        /// <summary>
        /// Method implementation to reset the trend data.
        /// </summary>
        public void ResetTrendData()
        {
            _posTrendAnomalyPhase = _random.Next(10);
            _posTrendCycleInPhase = SimulationCycleCount;
            _posTrendPhase = 0;
            _negTrendAnomalyPhase = _random.Next(10);
            _negTrendCycleInPhase = SimulationCycleCount;
            _negTrendPhase = 0;
        }

        /// <summary>
        /// Method implementation to reset the StepUp data.
        /// </summary>
        public void ResetStepUpData()
        {
            _plcServer.PlcNodeManager.StepUpNode.Value = 0;
        }

        /// <summary>
        /// Method implementation to start the StepUp.
        /// </summary>
        public void StartStepUp()
        {
            _stepUpStarted = true;
        }

        /// <summary>
        /// Method implementation to stop the StepUp.
        /// </summary>
        public void StopStepUp()
        {
            _stepUpStarted = false;
        }

        private const int SIMULATION_CYCLECOUNT_DEFAULT = 50;          // in cycles
        private const int SIMULATION_CYCLELENGTH_DEFAULT = 100;        // in msec
        private const double SIMULATION_MAXAMPLITUDE_DEFAULT = 100.0;
        private const double TREND_BASEVALUE = 100.0;

        private readonly PlcServer _plcServer;
        private readonly Random _random;
        private int _stepUpCycleInPhase;
        private int _alternatingBooleanCycleInPhase;
        private int _spikeAnomalyCycle;
        private int _spikeCycleInPhase;
        private int _dipAnomalyCycle;
        private int _dipCycleInPhase;
        private int _posTrendAnomalyPhase;
        private int _posTrendCycleInPhase;
        private int _posTrendPhase;
        private int _negTrendAnomalyPhase;
        private int _negTrendCycleInPhase;
        private int _negTrendPhase;
        private bool _stepUpStarted;

        private ITimer _slowNodeGenerator;
        private ITimer _fastNodeGenerator;

        private ITimer _boiler1Generator;
    }
}<|MERGE_RESOLUTION|>--- conflicted
+++ resolved
@@ -1,387 +1,384 @@
-namespace OpcPlc
-{
-    using System;
-    using System.Diagnostics;
-    using System.Text;
-    using static Program;
-
-    public class PlcSimulation
-    {
-        /// <summary>
-        /// Flags for node generation.
-        /// </summary>
-        public static bool GenerateSpikes { get; set; } = true;
-        public static bool GenerateDips { get; set; } = true;
-        public static bool GeneratePosTrend { get; set; } = true;
-        public static bool GenerateNegTrend { get; set; } = true;
-        public static bool GenerateData { get; set; } = true;
-        
-        public static bool SlowNodeRandomization { get; set; } = false;
-        public static uint SlowNodeCount { get; set; } = 1;
-        public static uint SlowNodeRate { get; set; } = 10000; // s.
-        public static string SlowNodeMinValue { get; set; }
-        public static string SlowNodeMaxValue { get; set; }
-        public static string SlowNodeStepSize { get; set; } = "1";        
-        public static NodeType SlowNodeType { get; set; } = NodeType.UInt;
-        public static uint SlowNodeSamplingInterval { get; set; } // ms.
-
-        public static bool FastNodeRandomization { get; set; } = false;
-        public static uint FastNodeCount { get; set; } = 1;
-        public static uint FastNodeRate { get; set; } = 1000; // ms.
-        public static string FastNodeMinValue { get; set; }
-        public static string FastNodeMaxValue { get; set; }
-        public static string FastNodeStepSize { get; set; } = "1";
-        public static NodeType FastNodeType { get; set; } = NodeType.UInt;
-        public static uint FastNodeSamplingInterval { get; set; } // ms.
-
-        public static bool AddComplexTypeBoiler { get; set; }
-        public static bool AddSpecialCharName { get; set; }
-        public static bool AddLongId { get; set; }
-        public static bool AddLongStringNodes { get; set; }
-        public static bool AddAlarmSimulation { get; set; }
-        public static bool AddSimpleEventsSimulation { get; set; }
-<<<<<<< HEAD
-        public static bool AddDeterministicAlarmSimulation { get; set; }
-        public static string DeterministicAlarmScriptFilename { get; set; }
-=======
-        public static bool AddReferenceTestSimulation { get; set; }
->>>>>>> 74f6f20d
-
-        /// <summary>
-        /// Simulation data.
-        /// </summary>
-        public static int SimulationCycleCount { get; set; } = SIMULATION_CYCLECOUNT_DEFAULT;
-        public static int SimulationCycleLength { get; set; } = SIMULATION_CYCLELENGTH_DEFAULT;
-        public static double SimulationMaxAmplitude { get; set; } = SIMULATION_MAXAMPLITUDE_DEFAULT;
-
-        /// <summary>
-        /// Ctor for simulation server.
-        /// </summary>
-        public PlcSimulation(PlcServer plcServer)
-        {
-            _plcServer = plcServer;
-            _random = new Random();
-
-            _stepUpCycleInPhase = SimulationCycleCount;
-            _alternatingBooleanCycleInPhase = SimulationCycleCount;
-            _spikeCycleInPhase = SimulationCycleCount;
-            _spikeAnomalyCycle = _random.Next(SimulationCycleCount);
-            Logger.Verbose($"first spike anomaly cycle: {_spikeAnomalyCycle}");
-            _dipCycleInPhase = SimulationCycleCount;
-            _dipAnomalyCycle = _random.Next(SimulationCycleCount);
-            Logger.Verbose($"first dip anomaly cycle: {_dipAnomalyCycle}");
-            _posTrendAnomalyPhase = _random.Next(10);
-            _posTrendCycleInPhase = SimulationCycleCount;
-            Logger.Verbose($"first pos trend anomaly phase: {_posTrendAnomalyPhase}");
-            _negTrendAnomalyPhase = _random.Next(10);
-            _negTrendCycleInPhase = SimulationCycleCount;
-            Logger.Verbose($"first neg trend anomaly phase: {_negTrendAnomalyPhase}");
-            _stepUpStarted = true;
-        }
-
-        /// <summary>
-        /// Start the simulation.
-        /// </summary>
-        public void Start()
-        {
-            if (GenerateData)
-            {
-                _plcServer.PlcNodeManager.RandomSignedInt32.Start(value => _random.Next(int.MinValue, int.MaxValue), SimulationCycleLength);
-                _plcServer.PlcNodeManager.RandomUnsignedInt32.Start(value => (uint)_random.Next(), SimulationCycleLength);
-                _plcServer.PlcNodeManager.StepUpNode.Start(StepUpGenerator, SimulationCycleLength);
-                _plcServer.PlcNodeManager.AlternatingBooleanNode.Start(AlternatingBooleanGenerator, SimulationCycleLength);
-            }
-
-            if (GenerateSpikes) _plcServer.PlcNodeManager.SpikeNode.Start(SpikeGenerator, SimulationCycleLength);
-            if (GenerateDips) _plcServer.PlcNodeManager.DipNode.Start(DipGenerator, SimulationCycleLength);
-            if (GeneratePosTrend) _plcServer.PlcNodeManager.PosTrendNode.Start(PosTrendGenerator, SimulationCycleLength);
-            if (GenerateNegTrend) _plcServer.PlcNodeManager.NegTrendNode.Start(NegTrendGenerator, SimulationCycleLength);
-
-            if (SlowNodeCount > 0)
-            {
-                _slowNodeGenerator = _plcServer.TimeService.NewTimer(_plcServer.PlcNodeManager.UpdateSlowNodes, SlowNodeRate);
-            }
-
-            if (FastNodeCount > 0)
-            {
-                // only use the fast timers when we need to go really fast,
-                // since they consume more resources and create an own thread.
-                _fastNodeGenerator = FastNodeRate >= 50 || !Stopwatch.IsHighResolution ?
-                    _plcServer.TimeService.NewTimer(_plcServer.PlcNodeManager.UpdateFastNodes, FastNodeRate) :
-                    _plcServer.TimeService.NewFastTimer(_plcServer.PlcNodeManager.UpdateVeryFastNodes, FastNodeRate);
-            }
-
-            if (AddComplexTypeBoiler)
-            {
-                _boiler1Generator = _plcServer.TimeService.NewTimer(_plcServer.PlcNodeManager.UpdateBoiler1, 1000);
-            }
-
-            if (AddSpecialCharName)
-            {
-                _plcServer.PlcNodeManager.SpecialCharNameNode.Start(value => value + 1, periodMs: 1000);
-            }
-
-            if (AddLongId)
-            {
-                _plcServer.PlcNodeManager.LongIdNode.Start(value => value + 1, periodMs: 1000);
-            }
-
-            if (AddLongStringNodes)
-            {
-                const int A = 65, Z = 90 + 1;
-                // Change value every second to string containing single repeated uppercase letter.
-                _plcServer.PlcNodeManager.LongStringIdNode10.Start(value => new string((char)_random.Next(A, Z), 10 * 1024), periodMs: 1000);
-                _plcServer.PlcNodeManager.LongStringIdNode50.Start(value => new string((char)_random.Next(A, Z), 50 * 1024), periodMs: 1000);
-                _plcServer.PlcNodeManager.LongStringIdNode100.Start(value => Encoding.UTF8.GetBytes(new string((char)_random.Next(A, Z), 100 * 1024)), periodMs: 1000);
-                _plcServer.PlcNodeManager.LongStringIdNode200.Start(value => Encoding.UTF8.GetBytes(new string((char)_random.Next(A, Z), 200 * 1024)), periodMs: 1000);
-            }
-        }
-
-        /// <summary>
-        /// Stop the simulation.
-        /// </summary>
-        public void Stop()
-        {
-            _plcServer.PlcNodeManager.SpikeNode?.Stop();
-            _plcServer.PlcNodeManager.DipNode?.Stop();
-            _plcServer.PlcNodeManager.PosTrendNode?.Stop();
-            _plcServer.PlcNodeManager.NegTrendNode?.Stop();
-            _plcServer.PlcNodeManager.AlternatingBooleanNode?.Stop();
-            _plcServer.PlcNodeManager.StepUpNode?.Stop();
-            _plcServer.PlcNodeManager.RandomSignedInt32?.Stop();
-            _plcServer.PlcNodeManager.RandomUnsignedInt32?.Stop();
-            _plcServer.PlcNodeManager.SpecialCharNameNode?.Stop();
-
-            Disable(_slowNodeGenerator);
-            Disable(_fastNodeGenerator);
-            Disable(_boiler1Generator);
-        }
-
-        private void Disable(ITimer timer)
-        {
-            if (timer == null)
-            {
-                return;
-            }
-
-            timer.Enabled = false;
-        }
-
-        /// <summary>
-        /// Generates a sine wave with spikes at a random cycle in the phase.
-        /// Called each SimulationCycleLength msec.
-        /// </summary>
-        private double SpikeGenerator(double value)
-        {
-            // calculate next value
-            double nextValue;
-            if (GenerateSpikes && _spikeCycleInPhase == _spikeAnomalyCycle)
-            {
-                // todo calculate
-                nextValue = SimulationMaxAmplitude * 10;
-                Logger.Verbose("Generate spike anomaly");
-            }
-            else
-            {
-                nextValue = SimulationMaxAmplitude * Math.Sin(((2 * Math.PI) / SimulationCycleCount) * _spikeCycleInPhase);
-            }
-            Logger.Verbose($"spike cycle: {_spikeCycleInPhase} data: {nextValue}");
-
-            // end of cycle: reset cycle count and calc next anomaly cycle
-            if (--_spikeCycleInPhase == 0)
-            {
-                _spikeCycleInPhase = SimulationCycleCount;
-                _spikeAnomalyCycle = _random.Next(SimulationCycleCount);
-                Logger.Verbose($"next spike anomaly cycle: {_spikeAnomalyCycle}");
-            }
-
-            return nextValue;
-        }
-
-        /// <summary>
-        /// Generates a sine wave with dips at a random cycle in the phase.
-        /// Called each SimulationCycleLength msec.
-        /// </summary>
-        private double DipGenerator(double value)
-        {
-            // calculate next value
-            double nextValue;
-            if (GenerateDips && _dipCycleInPhase == _dipAnomalyCycle)
-            {
-                nextValue = SimulationMaxAmplitude * -10;
-                Logger.Verbose("Generate dip anomaly");
-            }
-            else
-            {
-                nextValue = SimulationMaxAmplitude * Math.Sin(((2 * Math.PI) / SimulationCycleCount) * _dipCycleInPhase);
-            }
-            Logger.Verbose($"spike cycle: {_dipCycleInPhase} data: {nextValue}");
-
-            // end of cycle: reset cycle count and calc next anomaly cycle
-            if (--_dipCycleInPhase == 0)
-            {
-                _dipCycleInPhase = SimulationCycleCount;
-                _dipAnomalyCycle = _random.Next(SimulationCycleCount);
-                Logger.Verbose($"next dip anomaly cycle: {_dipAnomalyCycle}");
-            }
-
-            return nextValue;
-        }
-
-        /// <summary>
-        /// Generates a sine wave with spikes at a configurable cycle in the phase.
-        /// Called each SimulationCycleLength msec.
-        /// </summary>
-        private double PosTrendGenerator(double value)
-        {
-            // calculate next value
-            double nextValue = TREND_BASEVALUE;
-            if (GeneratePosTrend && _posTrendPhase >= _posTrendAnomalyPhase)
-            {
-                nextValue = TREND_BASEVALUE + ((_posTrendPhase - _posTrendAnomalyPhase) / 10d);
-                Logger.Verbose("Generate postrend anomaly");
-            }
-
-            // end of cycle: reset cycle count and calc next anomaly cycle
-            if (--_posTrendCycleInPhase == 0)
-            {
-                _posTrendCycleInPhase = SimulationCycleCount;
-                _posTrendPhase++;
-                Logger.Verbose($"pos trend phase: {_posTrendPhase}, data: {nextValue}");
-            }
-
-            return nextValue;
-        }
-
-        /// <summary>
-        /// Generates a sine wave with spikes at a configurable cycle in the phase.
-        /// Called each SimulationCycleLength msec.
-        /// </summary>
-        private double NegTrendGenerator(double value)
-        {
-            // calculate next value
-            double nextValue = TREND_BASEVALUE;
-            if (GenerateNegTrend && _negTrendPhase >= _negTrendAnomalyPhase)
-            {
-                nextValue = TREND_BASEVALUE - ((_negTrendPhase - _negTrendAnomalyPhase) / 10d);
-                Logger.Verbose("Generate negtrend anomaly");
-            }
-
-            // end of cycle: reset cycle count and calc next anomaly cycle
-            if (--_negTrendCycleInPhase == 0)
-            {
-                _negTrendCycleInPhase = SimulationCycleCount;
-                _negTrendPhase++;
-                Logger.Verbose($"neg trend phase: {_negTrendPhase}, data: {nextValue}");
-            }
-
-            return nextValue;
-        }
-
-        /// <summary>
-        /// Updates simulation values. Called each SimulationCycleLength msec.
-        /// Using SimulationCycleCount cycles per simulation phase.
-        /// </summary>
-        private uint StepUpGenerator(uint value)
-        {
-            // increase step up value
-            if (_stepUpStarted && (_stepUpCycleInPhase % (SimulationCycleCount / 50) == 0))
-            {
-                value++;
-            }
-
-            // end of cycle: reset cycle count
-            if (--_stepUpCycleInPhase == 0)
-            {
-                _stepUpCycleInPhase = SimulationCycleCount;
-            }
-
-            return value;
-        }
-
-        /// <summary>
-        /// Updates simulation values. Called each SimulationCycleLength msec.
-        /// Using SimulationCycleCount cycles per simulation phase.
-        /// </summary>
-        private bool AlternatingBooleanGenerator(bool value)
-        {
-            // calculate next boolean value
-            bool nextAlternatingBoolean = _alternatingBooleanCycleInPhase % SimulationCycleCount == 0 ? !value : value;
-            if (value != nextAlternatingBoolean)
-            {
-                Logger.Verbose($"data change to: {nextAlternatingBoolean}");
-            }
-
-            // end of cycle: reset cycle count
-            if (--_alternatingBooleanCycleInPhase == 0)
-            {
-                _alternatingBooleanCycleInPhase = SimulationCycleCount;
-            }
-
-            return nextAlternatingBoolean;
-        }
-
-        /// <summary>
-        /// Method implementation to reset the trend data.
-        /// </summary>
-        public void ResetTrendData()
-        {
-            _posTrendAnomalyPhase = _random.Next(10);
-            _posTrendCycleInPhase = SimulationCycleCount;
-            _posTrendPhase = 0;
-            _negTrendAnomalyPhase = _random.Next(10);
-            _negTrendCycleInPhase = SimulationCycleCount;
-            _negTrendPhase = 0;
-        }
-
-        /// <summary>
-        /// Method implementation to reset the StepUp data.
-        /// </summary>
-        public void ResetStepUpData()
-        {
-            _plcServer.PlcNodeManager.StepUpNode.Value = 0;
-        }
-
-        /// <summary>
-        /// Method implementation to start the StepUp.
-        /// </summary>
-        public void StartStepUp()
-        {
-            _stepUpStarted = true;
-        }
-
-        /// <summary>
-        /// Method implementation to stop the StepUp.
-        /// </summary>
-        public void StopStepUp()
-        {
-            _stepUpStarted = false;
-        }
-
-        private const int SIMULATION_CYCLECOUNT_DEFAULT = 50;          // in cycles
-        private const int SIMULATION_CYCLELENGTH_DEFAULT = 100;        // in msec
-        private const double SIMULATION_MAXAMPLITUDE_DEFAULT = 100.0;
-        private const double TREND_BASEVALUE = 100.0;
-
-        private readonly PlcServer _plcServer;
-        private readonly Random _random;
-        private int _stepUpCycleInPhase;
-        private int _alternatingBooleanCycleInPhase;
-        private int _spikeAnomalyCycle;
-        private int _spikeCycleInPhase;
-        private int _dipAnomalyCycle;
-        private int _dipCycleInPhase;
-        private int _posTrendAnomalyPhase;
-        private int _posTrendCycleInPhase;
-        private int _posTrendPhase;
-        private int _negTrendAnomalyPhase;
-        private int _negTrendCycleInPhase;
-        private int _negTrendPhase;
-        private bool _stepUpStarted;
-
-        private ITimer _slowNodeGenerator;
-        private ITimer _fastNodeGenerator;
-
-        private ITimer _boiler1Generator;
-    }
+namespace OpcPlc
+{
+    using System;
+    using System.Diagnostics;
+    using System.Text;
+    using static Program;
+
+    public class PlcSimulation
+    {
+        /// <summary>
+        /// Flags for node generation.
+        /// </summary>
+        public static bool GenerateSpikes { get; set; } = true;
+        public static bool GenerateDips { get; set; } = true;
+        public static bool GeneratePosTrend { get; set; } = true;
+        public static bool GenerateNegTrend { get; set; } = true;
+        public static bool GenerateData { get; set; } = true;
+        
+        public static bool SlowNodeRandomization { get; set; } = false;
+        public static uint SlowNodeCount { get; set; } = 1;
+        public static uint SlowNodeRate { get; set; } = 10000; // s.
+        public static string SlowNodeMinValue { get; set; }
+        public static string SlowNodeMaxValue { get; set; }
+        public static string SlowNodeStepSize { get; set; } = "1";        
+        public static NodeType SlowNodeType { get; set; } = NodeType.UInt;
+        public static uint SlowNodeSamplingInterval { get; set; } // ms.
+
+        public static bool FastNodeRandomization { get; set; } = false;
+        public static uint FastNodeCount { get; set; } = 1;
+        public static uint FastNodeRate { get; set; } = 1000; // ms.
+        public static string FastNodeMinValue { get; set; }
+        public static string FastNodeMaxValue { get; set; }
+        public static string FastNodeStepSize { get; set; } = "1";
+        public static NodeType FastNodeType { get; set; } = NodeType.UInt;
+        public static uint FastNodeSamplingInterval { get; set; } // ms.
+
+        public static bool AddComplexTypeBoiler { get; set; }
+        public static bool AddSpecialCharName { get; set; }
+        public static bool AddLongId { get; set; }
+        public static bool AddLongStringNodes { get; set; }
+        public static bool AddAlarmSimulation { get; set; }
+        public static bool AddSimpleEventsSimulation { get; set; }
+        public static bool AddReferenceTestSimulation { get; set; }
+        public static bool AddDeterministicAlarmSimulation { get; set; }
+        public static string DeterministicAlarmScriptFilename { get; set; }
+
+        /// <summary>
+        /// Simulation data.
+        /// </summary>
+        public static int SimulationCycleCount { get; set; } = SIMULATION_CYCLECOUNT_DEFAULT;
+        public static int SimulationCycleLength { get; set; } = SIMULATION_CYCLELENGTH_DEFAULT;
+        public static double SimulationMaxAmplitude { get; set; } = SIMULATION_MAXAMPLITUDE_DEFAULT;
+
+        /// <summary>
+        /// Ctor for simulation server.
+        /// </summary>
+        public PlcSimulation(PlcServer plcServer)
+        {
+            _plcServer = plcServer;
+            _random = new Random();
+
+            _stepUpCycleInPhase = SimulationCycleCount;
+            _alternatingBooleanCycleInPhase = SimulationCycleCount;
+            _spikeCycleInPhase = SimulationCycleCount;
+            _spikeAnomalyCycle = _random.Next(SimulationCycleCount);
+            Logger.Verbose($"first spike anomaly cycle: {_spikeAnomalyCycle}");
+            _dipCycleInPhase = SimulationCycleCount;
+            _dipAnomalyCycle = _random.Next(SimulationCycleCount);
+            Logger.Verbose($"first dip anomaly cycle: {_dipAnomalyCycle}");
+            _posTrendAnomalyPhase = _random.Next(10);
+            _posTrendCycleInPhase = SimulationCycleCount;
+            Logger.Verbose($"first pos trend anomaly phase: {_posTrendAnomalyPhase}");
+            _negTrendAnomalyPhase = _random.Next(10);
+            _negTrendCycleInPhase = SimulationCycleCount;
+            Logger.Verbose($"first neg trend anomaly phase: {_negTrendAnomalyPhase}");
+            _stepUpStarted = true;
+        }
+
+        /// <summary>
+        /// Start the simulation.
+        /// </summary>
+        public void Start()
+        {
+            if (GenerateData)
+            {
+                _plcServer.PlcNodeManager.RandomSignedInt32.Start(value => _random.Next(int.MinValue, int.MaxValue), SimulationCycleLength);
+                _plcServer.PlcNodeManager.RandomUnsignedInt32.Start(value => (uint)_random.Next(), SimulationCycleLength);
+                _plcServer.PlcNodeManager.StepUpNode.Start(StepUpGenerator, SimulationCycleLength);
+                _plcServer.PlcNodeManager.AlternatingBooleanNode.Start(AlternatingBooleanGenerator, SimulationCycleLength);
+            }
+
+            if (GenerateSpikes) _plcServer.PlcNodeManager.SpikeNode.Start(SpikeGenerator, SimulationCycleLength);
+            if (GenerateDips) _plcServer.PlcNodeManager.DipNode.Start(DipGenerator, SimulationCycleLength);
+            if (GeneratePosTrend) _plcServer.PlcNodeManager.PosTrendNode.Start(PosTrendGenerator, SimulationCycleLength);
+            if (GenerateNegTrend) _plcServer.PlcNodeManager.NegTrendNode.Start(NegTrendGenerator, SimulationCycleLength);
+
+            if (SlowNodeCount > 0)
+            {
+                _slowNodeGenerator = _plcServer.TimeService.NewTimer(_plcServer.PlcNodeManager.UpdateSlowNodes, SlowNodeRate);
+            }
+
+            if (FastNodeCount > 0)
+            {
+                // only use the fast timers when we need to go really fast,
+                // since they consume more resources and create an own thread.
+                _fastNodeGenerator = FastNodeRate >= 50 || !Stopwatch.IsHighResolution ?
+                    _plcServer.TimeService.NewTimer(_plcServer.PlcNodeManager.UpdateFastNodes, FastNodeRate) :
+                    _plcServer.TimeService.NewFastTimer(_plcServer.PlcNodeManager.UpdateVeryFastNodes, FastNodeRate);
+            }
+
+            if (AddComplexTypeBoiler)
+            {
+                _boiler1Generator = _plcServer.TimeService.NewTimer(_plcServer.PlcNodeManager.UpdateBoiler1, 1000);
+            }
+
+            if (AddSpecialCharName)
+            {
+                _plcServer.PlcNodeManager.SpecialCharNameNode.Start(value => value + 1, periodMs: 1000);
+            }
+
+            if (AddLongId)
+            {
+                _plcServer.PlcNodeManager.LongIdNode.Start(value => value + 1, periodMs: 1000);
+            }
+
+            if (AddLongStringNodes)
+            {
+                const int A = 65, Z = 90 + 1;
+                // Change value every second to string containing single repeated uppercase letter.
+                _plcServer.PlcNodeManager.LongStringIdNode10.Start(value => new string((char)_random.Next(A, Z), 10 * 1024), periodMs: 1000);
+                _plcServer.PlcNodeManager.LongStringIdNode50.Start(value => new string((char)_random.Next(A, Z), 50 * 1024), periodMs: 1000);
+                _plcServer.PlcNodeManager.LongStringIdNode100.Start(value => Encoding.UTF8.GetBytes(new string((char)_random.Next(A, Z), 100 * 1024)), periodMs: 1000);
+                _plcServer.PlcNodeManager.LongStringIdNode200.Start(value => Encoding.UTF8.GetBytes(new string((char)_random.Next(A, Z), 200 * 1024)), periodMs: 1000);
+            }
+        }
+
+        /// <summary>
+        /// Stop the simulation.
+        /// </summary>
+        public void Stop()
+        {
+            _plcServer.PlcNodeManager.SpikeNode?.Stop();
+            _plcServer.PlcNodeManager.DipNode?.Stop();
+            _plcServer.PlcNodeManager.PosTrendNode?.Stop();
+            _plcServer.PlcNodeManager.NegTrendNode?.Stop();
+            _plcServer.PlcNodeManager.AlternatingBooleanNode?.Stop();
+            _plcServer.PlcNodeManager.StepUpNode?.Stop();
+            _plcServer.PlcNodeManager.RandomSignedInt32?.Stop();
+            _plcServer.PlcNodeManager.RandomUnsignedInt32?.Stop();
+            _plcServer.PlcNodeManager.SpecialCharNameNode?.Stop();
+
+            Disable(_slowNodeGenerator);
+            Disable(_fastNodeGenerator);
+            Disable(_boiler1Generator);
+        }
+
+        private void Disable(ITimer timer)
+        {
+            if (timer == null)
+            {
+                return;
+            }
+
+            timer.Enabled = false;
+        }
+
+        /// <summary>
+        /// Generates a sine wave with spikes at a random cycle in the phase.
+        /// Called each SimulationCycleLength msec.
+        /// </summary>
+        private double SpikeGenerator(double value)
+        {
+            // calculate next value
+            double nextValue;
+            if (GenerateSpikes && _spikeCycleInPhase == _spikeAnomalyCycle)
+            {
+                // todo calculate
+                nextValue = SimulationMaxAmplitude * 10;
+                Logger.Verbose("Generate spike anomaly");
+            }
+            else
+            {
+                nextValue = SimulationMaxAmplitude * Math.Sin(((2 * Math.PI) / SimulationCycleCount) * _spikeCycleInPhase);
+            }
+            Logger.Verbose($"spike cycle: {_spikeCycleInPhase} data: {nextValue}");
+
+            // end of cycle: reset cycle count and calc next anomaly cycle
+            if (--_spikeCycleInPhase == 0)
+            {
+                _spikeCycleInPhase = SimulationCycleCount;
+                _spikeAnomalyCycle = _random.Next(SimulationCycleCount);
+                Logger.Verbose($"next spike anomaly cycle: {_spikeAnomalyCycle}");
+            }
+
+            return nextValue;
+        }
+
+        /// <summary>
+        /// Generates a sine wave with dips at a random cycle in the phase.
+        /// Called each SimulationCycleLength msec.
+        /// </summary>
+        private double DipGenerator(double value)
+        {
+            // calculate next value
+            double nextValue;
+            if (GenerateDips && _dipCycleInPhase == _dipAnomalyCycle)
+            {
+                nextValue = SimulationMaxAmplitude * -10;
+                Logger.Verbose("Generate dip anomaly");
+            }
+            else
+            {
+                nextValue = SimulationMaxAmplitude * Math.Sin(((2 * Math.PI) / SimulationCycleCount) * _dipCycleInPhase);
+            }
+            Logger.Verbose($"spike cycle: {_dipCycleInPhase} data: {nextValue}");
+
+            // end of cycle: reset cycle count and calc next anomaly cycle
+            if (--_dipCycleInPhase == 0)
+            {
+                _dipCycleInPhase = SimulationCycleCount;
+                _dipAnomalyCycle = _random.Next(SimulationCycleCount);
+                Logger.Verbose($"next dip anomaly cycle: {_dipAnomalyCycle}");
+            }
+
+            return nextValue;
+        }
+
+        /// <summary>
+        /// Generates a sine wave with spikes at a configurable cycle in the phase.
+        /// Called each SimulationCycleLength msec.
+        /// </summary>
+        private double PosTrendGenerator(double value)
+        {
+            // calculate next value
+            double nextValue = TREND_BASEVALUE;
+            if (GeneratePosTrend && _posTrendPhase >= _posTrendAnomalyPhase)
+            {
+                nextValue = TREND_BASEVALUE + ((_posTrendPhase - _posTrendAnomalyPhase) / 10d);
+                Logger.Verbose("Generate postrend anomaly");
+            }
+
+            // end of cycle: reset cycle count and calc next anomaly cycle
+            if (--_posTrendCycleInPhase == 0)
+            {
+                _posTrendCycleInPhase = SimulationCycleCount;
+                _posTrendPhase++;
+                Logger.Verbose($"pos trend phase: {_posTrendPhase}, data: {nextValue}");
+            }
+
+            return nextValue;
+        }
+
+        /// <summary>
+        /// Generates a sine wave with spikes at a configurable cycle in the phase.
+        /// Called each SimulationCycleLength msec.
+        /// </summary>
+        private double NegTrendGenerator(double value)
+        {
+            // calculate next value
+            double nextValue = TREND_BASEVALUE;
+            if (GenerateNegTrend && _negTrendPhase >= _negTrendAnomalyPhase)
+            {
+                nextValue = TREND_BASEVALUE - ((_negTrendPhase - _negTrendAnomalyPhase) / 10d);
+                Logger.Verbose("Generate negtrend anomaly");
+            }
+
+            // end of cycle: reset cycle count and calc next anomaly cycle
+            if (--_negTrendCycleInPhase == 0)
+            {
+                _negTrendCycleInPhase = SimulationCycleCount;
+                _negTrendPhase++;
+                Logger.Verbose($"neg trend phase: {_negTrendPhase}, data: {nextValue}");
+            }
+
+            return nextValue;
+        }
+
+        /// <summary>
+        /// Updates simulation values. Called each SimulationCycleLength msec.
+        /// Using SimulationCycleCount cycles per simulation phase.
+        /// </summary>
+        private uint StepUpGenerator(uint value)
+        {
+            // increase step up value
+            if (_stepUpStarted && (_stepUpCycleInPhase % (SimulationCycleCount / 50) == 0))
+            {
+                value++;
+            }
+
+            // end of cycle: reset cycle count
+            if (--_stepUpCycleInPhase == 0)
+            {
+                _stepUpCycleInPhase = SimulationCycleCount;
+            }
+
+            return value;
+        }
+
+        /// <summary>
+        /// Updates simulation values. Called each SimulationCycleLength msec.
+        /// Using SimulationCycleCount cycles per simulation phase.
+        /// </summary>
+        private bool AlternatingBooleanGenerator(bool value)
+        {
+            // calculate next boolean value
+            bool nextAlternatingBoolean = _alternatingBooleanCycleInPhase % SimulationCycleCount == 0 ? !value : value;
+            if (value != nextAlternatingBoolean)
+            {
+                Logger.Verbose($"data change to: {nextAlternatingBoolean}");
+            }
+
+            // end of cycle: reset cycle count
+            if (--_alternatingBooleanCycleInPhase == 0)
+            {
+                _alternatingBooleanCycleInPhase = SimulationCycleCount;
+            }
+
+            return nextAlternatingBoolean;
+        }
+
+        /// <summary>
+        /// Method implementation to reset the trend data.
+        /// </summary>
+        public void ResetTrendData()
+        {
+            _posTrendAnomalyPhase = _random.Next(10);
+            _posTrendCycleInPhase = SimulationCycleCount;
+            _posTrendPhase = 0;
+            _negTrendAnomalyPhase = _random.Next(10);
+            _negTrendCycleInPhase = SimulationCycleCount;
+            _negTrendPhase = 0;
+        }
+
+        /// <summary>
+        /// Method implementation to reset the StepUp data.
+        /// </summary>
+        public void ResetStepUpData()
+        {
+            _plcServer.PlcNodeManager.StepUpNode.Value = 0;
+        }
+
+        /// <summary>
+        /// Method implementation to start the StepUp.
+        /// </summary>
+        public void StartStepUp()
+        {
+            _stepUpStarted = true;
+        }
+
+        /// <summary>
+        /// Method implementation to stop the StepUp.
+        /// </summary>
+        public void StopStepUp()
+        {
+            _stepUpStarted = false;
+        }
+
+        private const int SIMULATION_CYCLECOUNT_DEFAULT = 50;          // in cycles
+        private const int SIMULATION_CYCLELENGTH_DEFAULT = 100;        // in msec
+        private const double SIMULATION_MAXAMPLITUDE_DEFAULT = 100.0;
+        private const double TREND_BASEVALUE = 100.0;
+
+        private readonly PlcServer _plcServer;
+        private readonly Random _random;
+        private int _stepUpCycleInPhase;
+        private int _alternatingBooleanCycleInPhase;
+        private int _spikeAnomalyCycle;
+        private int _spikeCycleInPhase;
+        private int _dipAnomalyCycle;
+        private int _dipCycleInPhase;
+        private int _posTrendAnomalyPhase;
+        private int _posTrendCycleInPhase;
+        private int _posTrendPhase;
+        private int _negTrendAnomalyPhase;
+        private int _negTrendCycleInPhase;
+        private int _negTrendPhase;
+        private bool _stepUpStarted;
+
+        private ITimer _slowNodeGenerator;
+        private ITimer _fastNodeGenerator;
+
+        private ITimer _boiler1Generator;
+    }
 }