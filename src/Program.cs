﻿namespace OpcPlc
{
    using Mono.Options;
    using System;
    using System.Threading;
    using System.Threading.Tasks;
    using Microsoft.AspNetCore.Hosting;
    using Opc.Ua;
    using Serilog;
    using System.Collections.Generic;
    using System.Diagnostics;
    using System.IO;
    using System.Linq;
    using System.Reflection;
    using System.Text;
    using static OpcPlc.OpcApplicationConfiguration;
    using static OpcPlc.PlcSimulation;
    using System.Net;
    using Microsoft.Extensions.Hosting;

    public static class Program
    {
        /// <summary>
        /// Name of the application.
        /// </summary>
        public const string ProgramName = "OpcPlc";

        /// <summary>
        /// Logging object.
        /// </summary>
        public static Serilog.Core.Logger Logger = null;

        /// <summary>
        /// OPC UA server object.
        /// </summary>
        public static PlcServer PlcServer = null;

        /// <summary>
        /// Simulation object.
        /// </summary>
        public static PlcSimulation PlcSimulation = null;

        /// <summary>
        /// Service returning <see cref="DateTime"/> values and <see cref="Timer"/> instances. Mocked in tests.
        /// </summary>
        public static TimeService TimeService = new TimeService();

        /// <summary>
        /// A flag indicating when the server is up and ready to accept connections.
        /// </summary>
        public static volatile bool Ready = false;

        public static bool DisableAnonymousAuth { get; set; } = false;

        public static bool DisableUsernamePasswordAuth { get; set; } = false;

        public static bool DisableCertAuth { get; set; } = false;

        /// <summary>
        /// Admin user.
        /// </summary>
        public static string AdminUser { get; set; } = "sysadmin";

        /// <summary>
        /// Admin user password.
        /// </summary>
        public static string AdminPassword { get; set; } = "demo";

        /// <summary>
        /// Default user.
        /// </summary>
        public static string DefaultUser { get; set; } = "user1";

        /// <summary>
        /// Default user password.
        /// </summary>
        public static string DefaultPassword { get; set; } = "password";

        /// <summary>
        /// User node configuration file name.
        /// </summary>
        public static string NodesFileName { get; set; }

        /// <summary>
        /// Show OPC Publisher configuration file using IP address as EndpointUrl.
        /// </summary>
        public static bool ShowPublisherConfigJsonIp { get; set; }

        /// <summary>
        /// Show OPC Publisher configuration file using plchostname as EndpointUrl.
        /// </summary>
        public static bool ShowPublisherConfigJsonPh { get; set; }

        /// <summary>
        /// Web server port for hosting OPC Publisher file.
        /// </summary>
        public static uint WebServerPort { get; set; } = 8080;

        /// <summary>
        /// For deterministic alarms - script file
        /// </summary>
        public static string ScriptFileName { get; set; }

        /// <summary>
        /// Show usage help.
        /// </summary>
        public static bool ShowHelp { get; set; }

        public static string PnJson = "pn.json";

        public enum NodeType
        {
            UInt,
            Double,
            Bool,
            UIntArray,
        }

        /// <summary>
        /// Synchronous main method of the app.
        /// </summary>
        public static void Main(string[] args)
        {
            InitAppLocation();

            // Start OPC UA server
            MainAsync(args).Wait();
        }

        /// <summary>
        /// Asynchronous part of the main method of the app.
        /// </summary>
        public static async Task MainAsync(string[] args, CancellationToken cancellationToken = default)
        {
            Mono.Options.OptionSet options = InitCommandLineOptions();

            List<string> extraArgs;
            try
            {
                // parse the command line
                extraArgs = options.Parse(args);
            }
            catch (OptionException e)
            {
                // show message
                Logger.Fatal(e, "Error in command line options");
                Logger.Error($"Command line arguments: {string.Join(" ", args)}");
                // show usage
                Usage(options);
                return;
            }

            InitLogging();

            // show usage if requested
            if (ShowHelp)
            {
                Usage(options);
                return;
            }

            // validate and parse extra arguments
            if (extraArgs.Count > 0)
            {
                Logger.Error("Error in command line options");
                Logger.Error($"Command line arguments: {string.Join(" ", args)}");
                Usage(options);
                return;
            }

            //show version
            var fileVersion = FileVersionInfo.GetVersionInfo(Assembly.GetExecutingAssembly().Location);
            Logger.Information($"{ProgramName} V{fileVersion.ProductMajorPart}.{fileVersion.ProductMinorPart}.{fileVersion.ProductBuildPart} starting up...");
            Logger.Debug($"Informational version: V{(Attribute.GetCustomAttribute(Assembly.GetEntryAssembly(), typeof(AssemblyInformationalVersionAttribute)) as AssemblyInformationalVersionAttribute)?.InformationalVersion}");

            using var host = CreateHostBuilder(args);
            if (ShowPublisherConfigJsonIp || ShowPublisherConfigJsonPh)
            {
                StartWebServer(host);
            }

            try
            {
                await ConsoleServerAsync(cancellationToken).ConfigureAwait(false);
            }
            catch (Exception ex)
            {
                Logger.Fatal(ex, "OPC UA server failed unexpectedly.");
            }

            Logger.Information("OPC UA server exiting...");
        }

        private static Mono.Options.OptionSet InitCommandLineOptions()
        {
            return new Mono.Options.OptionSet {
                // log configuration
                { "lf|logfile=", $"the filename of the logfile to use.\nDefault: './{_logFileName}'", (string l) => _logFileName = l },
                { "lt|logflushtimespan=", $"the timespan in seconds when the logfile should be flushed.\nDefault: {_logFileFlushTimeSpanSec} sec", (int s) => {
                        if (s > 0)
                        {
                            _logFileFlushTimeSpanSec = TimeSpan.FromSeconds(s);
                        }
                        else
                        {
                            throw new OptionException("The logflushtimespan must be a positive number.", "logflushtimespan");
                        }
                    }
                },
                { "ll|loglevel=", "the loglevel to use (allowed: fatal, error, warn, info, debug, verbose).\nDefault: info", (string l) => {
                        var logLevels = new List<string> {"fatal", "error", "warn", "info", "debug", "verbose"};
                        if (logLevels.Contains(l.ToLowerInvariant()))
                        {
                            _logLevel = l.ToLowerInvariant();
                        }
                        else
                        {
                            throw new OptionException("The loglevel must be one of: fatal, error, warn, info, debug, verbose", "loglevel");
                        }
                    }
                },

                // simulation configuration
                { "sc|simulationcyclecount=", $"count of cycles in one simulation phase\nDefault:  {SimulationCycleCount} cycles", (int i) => SimulationCycleCount = i },
                { "ct|cycletime=", $"length of one cycle time in milliseconds\nDefault:  {SimulationCycleLength} msec", (int i) => SimulationCycleLength = i },
                { "ns|nospikes", $"do not generate spike data\nDefault: {!GenerateSpikes}", a => GenerateSpikes = a == null },
                { "nd|nodips", $"do not generate dip data\nDefault: {!GenerateDips}", a => GenerateDips = a == null },
                { "np|nopostrend", $"do not generate positive trend data\nDefault: {!GeneratePosTrend}", a => GeneratePosTrend = a == null },
                { "nn|nonegtrend", $"do not generate negative trend data\nDefault: {!GenerateNegTrend}", a => GenerateNegTrend = a == null },
                { "nv|nodatavalues", $"do not generate data values\nDefault: {!GenerateData}", a => GenerateData = a == null },

                // Slow and fast nodes.
                { "sn|slownodes=", $"number of slow nodes\nDefault: {SlowNodeCount}", (uint i) => SlowNodeCount = i },
                { "sr|slowrate=", $"rate in seconds to change slow nodes\nDefault: {SlowNodeRate / 1000}", (uint i) => SlowNodeRate = i * 1000 },
                { "st|slowtype=", $"data type of slow nodes ({string.Join("|", Enum.GetNames(typeof(NodeType)))})\nDefault: {SlowNodeType}", a => SlowNodeType = ParseNodeType(a) },
                { "stl|slowtypelowerbound=", $"lower bound of data type of slow nodes ({string.Join("|", Enum.GetNames(typeof(NodeType)))})\nDefault: min value of node type.", a => SlowNodeMinValue = a },
                { "stu|slowtypeupperbound=", $"upper bound of data type of slow nodes ({string.Join("|", Enum.GetNames(typeof(NodeType)))})\nDefault: max value of node type.", a => SlowNodeMaxValue = a },
                { "str|slowtyperandomization=", $"randomization of slow nodes value ({string.Join("|", Enum.GetNames(typeof(NodeType)))})\nDefault: {SlowNodeRandomization}", a => SlowNodeRandomization = bool.Parse(a) },
                { "sts|slowtypestepsize=", $"step or increment size of slow nodes value ({string.Join("|", Enum.GetNames(typeof(NodeType)))})\nDefault: {SlowNodeStepSize}", a => SlowNodeStepSize = ParseStepSize(a) },
                { "ssi|slownodesamplinginterval=", $"rate in milliseconds to sample slow nodes\nDefault: {SlowNodeSamplingInterval}", (uint i) => SlowNodeSamplingInterval = i },
                { "fn|fastnodes=", $"number of fast nodes\nDefault: {FastNodeCount}", (uint i) => FastNodeCount = i },
                { "fr|fastrate=", $"rate in seconds to change fast nodes\nDefault: {FastNodeRate / 1000}", (uint i) => FastNodeRate = i * 1000 },
                { "ft|fasttype=", $"data type of fast nodes ({string.Join("|", Enum.GetNames(typeof(NodeType)))})\nDefault: {FastNodeType}", a => FastNodeType = ParseNodeType(a) },
                { "ftl|fasttypelowerbound=", $"lower bound of data type of fast nodes ({string.Join("|", Enum.GetNames(typeof(NodeType)))})\nDefault: min value of node type.", a => FastNodeMinValue = a },
                { "ftu|fasttypeupperbound=", $"upper bound of data type of fast nodes ({string.Join("|", Enum.GetNames(typeof(NodeType)))})\nDefault: max value of node type.", a => FastNodeMaxValue = a },
                { "ftr|fasttyperandomization=", $"randomization of fast nodes value ({string.Join("|", Enum.GetNames(typeof(NodeType)))})\nDefault: {FastNodeRandomization}", a => FastNodeRandomization = bool.Parse(a) },
                { "fts|fasttypestepsize=", $"step or increment size of fast nodes value ({string.Join("|", Enum.GetNames(typeof(NodeType)))})\nDefault: {FastNodeStepSize}", a => FastNodeStepSize = ParseStepSize(a) },
                { "fsi|fastnodesamplinginterval=", $"rate in milliseconds to sample fast nodes\nDefault: {FastNodeSamplingInterval}", (uint i) => FastNodeSamplingInterval = i },
                { "vfr|veryfastrate=", $"rate in milliseconds to change fast nodes\nDefault: {FastNodeRate}", (uint i) => FastNodeRate = i },

                // user defined nodes configuration
                { "nf|nodesfile=", "the filename which contains the list of nodes to be created in the OPC UA address space.", (string l) => NodesFileName = l },

                // opc configuration
                { "pn|portnum=", $"the server port of the OPC server endpoint.\nDefault: {ServerPort}", (ushort p) => ServerPort = p },
                { "op|path=", $"the enpoint URL path part of the OPC server endpoint.\nDefault: '{ServerPath}'", (string a) => ServerPath = a },
                { "ph|plchostname=", $"the fullqualified hostname of the plc.\nDefault: {Hostname}", (string a) => Hostname = a },
                { "ol|opcmaxstringlen=", $"the max length of a string opc can transmit/receive.\nDefault: {OpcMaxStringLength}", (int i) => {
                        if (i > 0)
                        {
                            OpcMaxStringLength = i;
                        }
                        else
                        {
                            throw new OptionException("The max opc string length must be larger than 0.", "opcmaxstringlen");
                        }
                    }
                },
                { "lr|ldsreginterval=", $"the LDS(-ME) registration interval in ms. If 0, then the registration is disabled.\nDefault: {LdsRegistrationInterval}", (int i) => {
                        if (i >= 0)
                        {
                            LdsRegistrationInterval = i;
                        }
                        else
                        {
                            throw new OptionException("The ldsreginterval must be larger or equal 0.", "ldsreginterval");
                        }
                    }
                },
                { "aa|autoaccept", $"all certs are trusted when a connection is established.\nDefault: {AutoAcceptCerts}", a => AutoAcceptCerts = a != null },

                { "ut|unsecuretransport", $"enables the unsecured transport.\nDefault: {EnableUnsecureTransport}", u => EnableUnsecureTransport = u != null },

                { "to|trustowncert", $"the own certificate is put into the trusted certificate store automatically.\nDefault: {TrustMyself}", t => TrustMyself = t != null },

                // cert store options
                { "at|appcertstoretype=", $"the own application cert store type. \n(allowed values: Directory, X509Store)\nDefault: '{OpcOwnCertStoreType}'", (string s) => {
                        if (s.Equals(CertificateStoreType.X509Store, StringComparison.OrdinalIgnoreCase) || s.Equals(CertificateStoreType.Directory, StringComparison.OrdinalIgnoreCase))
                        {
                            OpcOwnCertStoreType = s.Equals(CertificateStoreType.X509Store, StringComparison.OrdinalIgnoreCase) ? CertificateStoreType.X509Store : CertificateStoreType.Directory;
                            OpcOwnCertStorePath = s.Equals(CertificateStoreType.X509Store, StringComparison.OrdinalIgnoreCase) ? OpcOwnCertX509StorePathDefault : OpcOwnCertDirectoryStorePathDefault;
                        }
                        else
                        {
                            throw new OptionException();
                        }
                    }
                },

                { "ap|appcertstorepath=", "the path where the own application cert should be stored\nDefault (depends on store type):\n" +
                        $"X509Store: '{OpcOwnCertX509StorePathDefault}'\n" +
                        $"Directory: '{OpcOwnCertDirectoryStorePathDefault}'", (string s) => OpcOwnCertStorePath = s
                },

                { "tp|trustedcertstorepath=", $"the path of the trusted cert store\nDefault '{OpcTrustedCertDirectoryStorePathDefault}'", (string s) => OpcTrustedCertStorePath = s
                },

                { "rp|rejectedcertstorepath=", $"the path of the rejected cert store\nDefault '{OpcRejectedCertDirectoryStorePathDefault}'", (string s) => OpcRejectedCertStorePath = s
                },

                { "ip|issuercertstorepath=", $"the path of the trusted issuer cert store\nDefault '{OpcIssuerCertDirectoryStorePathDefault}'", (string s) => OpcIssuerCertStorePath = s
                },

                { "csr", $"show data to create a certificate signing request\nDefault '{ShowCreateSigningRequestInfo}'", c => ShowCreateSigningRequestInfo = c != null
                },

                { "ab|applicationcertbase64=", "update/set this applications certificate with the certificate passed in as bas64 string", (string s) => NewCertificateBase64String = s
                },
                { "af|applicationcertfile=", "update/set this applications certificate with the certificate file specified", (string s) =>
                    {
                        if (File.Exists(s))
                        {
                            NewCertificateFileName = s;
                        }
                        else
                        {
                            throw new OptionException("The file '{s}' does not exist.", "applicationcertfile");
                        }
                    }
                },

                { "pb|privatekeybase64=", "initial provisioning of the application certificate (with a PEM or PFX fomat) requires a private key passed in as base64 string", (string s) => PrivateKeyBase64String = s
                },
                { "pk|privatekeyfile=", "initial provisioning of the application certificate (with a PEM or PFX fomat) requires a private key passed in as file", (string s) =>
                    {
                        if (File.Exists(s))
                        {
                            PrivateKeyFileName = s;
                        }
                        else
                        {
                            throw new OptionException("The file '{s}' does not exist.", "privatekeyfile");
                        }
                    }
                },

                { "cp|certpassword=", "the optional password for the PEM or PFX or the installed application certificate", (string s) => CertificatePassword = s
                },

                { "tb|addtrustedcertbase64=", "adds the certificate to the applications trusted cert store passed in as base64 string (multiple strings supported)", (string s) => TrustedCertificateBase64Strings = ParseListOfStrings(s)
                },
                { "tf|addtrustedcertfile=", "adds the certificate file(s) to the applications trusted cert store passed in as base64 string (multiple filenames supported)", (string s) => TrustedCertificateFileNames = ParseListOfFileNames(s, "addtrustedcertfile")
                },

                { "ib|addissuercertbase64=", "adds the specified issuer certificate to the applications trusted issuer cert store passed in as base64 string (multiple strings supported)", (string s) => IssuerCertificateBase64Strings = ParseListOfStrings(s)
                },
                { "if|addissuercertfile=", "adds the specified issuer certificate file(s) to the applications trusted issuer cert store (multiple filenames supported)", (string s) => IssuerCertificateFileNames = ParseListOfFileNames(s, "addissuercertfile")
                },

                { "rb|updatecrlbase64=", "update the CRL passed in as base64 string to the corresponding cert store (trusted or trusted issuer)", (string s) => CrlBase64String = s
                },
                { "uc|updatecrlfile=", "update the CRL passed in as file to the corresponding cert store (trusted or trusted issuer)", (string s) =>
                    {
                        if (File.Exists(s))
                        {
                            CrlFileName = s;
                        }
                        else
                        {
                            throw new OptionException("The file '{s}' does not exist.", "updatecrlfile");
                        }
                    }
                },

                { "rc|removecert=", "remove cert(s) with the given thumbprint(s) (multiple thumbprints supported)", (string s) => ThumbprintsToRemove = ParseListOfStrings(s)
                },

                {"daa|disableanonymousauth", $"flag to disable anonymous authentication. \nDefault: {DisableAnonymousAuth}", d => DisableAnonymousAuth = d != null },
                {"dua|disableusernamepasswordauth", $"flag to disable username/password authentication. \nDefault: {DisableUsernamePasswordAuth}", d=> DisableUsernamePasswordAuth = d != null },
                {"dca|disablecertauth", $"flag to disable certificate authentication. \nDefault: {DisableCertAuth}", d => DisableCertAuth = d != null },

                // user management
                { "au|adminuser=", $"the username of the admin user.\nDefault: {AdminUser}", (string p) => AdminUser = p ?? AdminUser},
                { "ac|adminpassword=", $"the password of the administrator.\nDefault: {AdminPassword}", (string p) => AdminPassword = p ?? AdminPassword},
                { "du|defaultuser=", $"the username of the default user.\nDefault: {DefaultUser}", (string p) => DefaultUser = p ?? DefaultUser},
                { "dc|defaultpassword=", $"the password of the default user.\nDefault: {DefaultPassword}", (string p) => DefaultPassword = p ?? DefaultPassword},

                // Special nodes
                { "ctb|complextypeboiler", $"add complex type (boiler) to address space.\nDefault: {AddComplexTypeBoiler}", h => AddComplexTypeBoiler = h != null },
                { "scn|specialcharname", $"add node with special characters in name.\nDefault: {AddSpecialCharName}", h => AddSpecialCharName = h != null },
                { "lid|longid", $"add node with ID of 3950 chars.\nDefault: {AddLongId}", h => AddLongId = h != null },
                { "lsn|longstringnodes", $"add nodes with string values of 10/50/100/200 kB.\nDefault: {AddLongStringNodes}", h => AddLongStringNodes = h != null },
                { "alm|alarms", $"add alarm simulation to address space.\nDefault: {AddAlarmSimulation}", h => AddAlarmSimulation = h != null },
                { "ses|simpleevents", $"add simple events simulation to address space.\nDefault: {AddSimpleEventsSimulation}", h => AddSimpleEventsSimulation = h != null },
<<<<<<< HEAD
                { "dalm|deterministicalarms", $"add deterministic alarm simulation to address space.\nDefault: {AddDeterministicAlarmSimulation}", h => AddDeterministicAlarmSimulation = h != null },
                { "dalmfile|deterministicalarmscripfile=", "Script file for controlling deterministic testing", (string h) => ScriptFileName = h },
=======
                { "ref|referencetest", $"add reference test simulation node manager to address space.\nDefault: {AddReferenceTestSimulation}", h => AddReferenceTestSimulation = h != null },
>>>>>>> 74f6f20d

                // misc
                { "sp|showpnjson", $"show OPC Publisher configuration file using IP address as EndpointUrl.\nDefault: {ShowPublisherConfigJsonIp}", h => ShowPublisherConfigJsonIp = h != null },
                { "sph|showpnjsonph", $"show OPC Publisher configuration file using plchostname as EndpointUrl.\nDefault: {ShowPublisherConfigJsonPh}", h => ShowPublisherConfigJsonPh = h != null },
                { "spf|showpnfname=", $"filename of the OPC Publisher configuration file to write when using options sp/sph.\nDefault: {PnJson}", (string f) => PnJson = f },
                { "wp|webport=", $"web server port for hosting OPC Publisher configuration file.\nDefault: {WebServerPort}", (uint i) => WebServerPort = i },
                { "h|help", "show this message and exit", h => ShowHelp = h != null },
            };
        }

        /// <summary>
        /// Start web server to host pn.json.
        /// </summary>
        private static void StartWebServer(IHost host)
        {
            try
            {
                host.Start();
                Logger.Information($"Web server started on port {WebServerPort}");
            }
            catch (Exception)
            {
                Logger.Error($"Could not start web server on port {WebServerPort}");
            }
        }

        /// <summary>
        /// Get IP address of first interface, otherwise host name.
        /// </summary>
        private static string GetIpAddress()
        {
            string ip = Dns.GetHostName();

            try
            {
                // Ignore System.Net.Internals.SocketExceptionFactory+ExtendedSocketException
                var hostEntry = Dns.GetHostEntry(ip);
                if (hostEntry.AddressList.Length > 0)
                {
                    ip = hostEntry.AddressList[0].ToString();
                }
            }
            catch
            {
            }

            return ip;
        }

        /// <summary>
        /// Show and save pn.json
        /// </summary>
        private static async Task DumpPublisherConfigJsonAsync(string serverPath)
        {
            const string NSS = "ns=2;s=";
            var sb = new StringBuilder();

            sb.AppendLine(Environment.NewLine + "[");
            sb.AppendLine("  {");
            sb.AppendLine($"    \"EndpointUrl\": \"opc.tcp://{serverPath}\",");
            sb.AppendLine("    \"UseSecurity\": false,");
            sb.AppendLine("    \"OpcNodes\": [");

            if (GenerateData) sb.AppendLine($"      {{ \"Id\": \"{NSS}AlternatingBoolean\" }},");
            if (GenerateDips) sb.AppendLine($"      {{ \"Id\": \"{NSS}DipData\" }},");
            if (GenerateNegTrend) sb.AppendLine($"      {{ \"Id\": \"{NSS}NegativeTrendData\" }},");
            if (GeneratePosTrend) sb.AppendLine($"      {{ \"Id\": \"{NSS}PositiveTrendData\" }},");
            if (GenerateData) sb.AppendLine($"      {{ \"Id\": \"{NSS}RandomSignedInt32\" }},");
            if (GenerateData) sb.AppendLine($"      {{ \"Id\": \"{NSS}RandomUnsignedInt32\" }},");
            if (GenerateSpikes) sb.AppendLine($"      {{ \"Id\": \"{NSS}SpikeData\" }},");
            if (GenerateData) sb.AppendLine($"      {{ \"Id\": \"{NSS}StepUp\" }},");

            const string SpecialChars = @"\""!§$%&/()=?`´\\+~*'#_-:.;,<>|@^°€µ{[]}";
            if (AddSpecialCharName) sb.AppendLine($"      {{ \"Id\": \"{NSS}Special_{SpecialChars}\" }},");
            if (AddLongStringNodes)
            {
                sb.AppendLine($"      {{ \"Id\": \"{NSS}LongString10kB\" }},");
                sb.AppendLine($"      {{ \"Id\": \"{NSS}LongString50kB\" }},");
                sb.AppendLine($"      {{ \"Id\": \"{NSS}LongString100kB\" }},");
                sb.AppendLine($"      {{ \"Id\": \"{NSS}LongString200kB\" }},");
            }

            string slowPublishingInterval = SlowNodeRate > 1000
                ? $", \"OpcPublishingInterval\": {SlowNodeRate}" // ms
                : "";
            string slowSamplingInterval = SlowNodeSamplingInterval > 0
                ? $", \"OpcSamplingInterval\": {SlowNodeSamplingInterval}" // ms
                : "";
            for (int i = 0; i < SlowNodeCount; i++)
            {
                sb.AppendLine($"      {{ \"Id\": \"{NSS}Slow{SlowNodeType}{i + 1}\"{slowPublishingInterval}{slowSamplingInterval} }},");
            }

            string fastPublishingInterval = FastNodeRate > 1000
               ? $", \"OpcPublishingInterval\": {FastNodeRate}" // ms
               : "";
            string fastSamplingInterval = FastNodeSamplingInterval > 0
                ? $", \"OpcSamplingInterval\": {FastNodeSamplingInterval}" // ms
                : "";
            for (int i = 0; i < FastNodeCount; i++)
            {
                sb.AppendLine($"      {{ \"Id\": \"{NSS}Fast{FastNodeType}{i + 1}\"{fastPublishingInterval}{fastSamplingInterval} }},");
            }

            int trimLen = Environment.NewLine.Length + 1;
            sb.Remove(sb.Length - trimLen, trimLen); // Trim trailing ,\n.

            sb.AppendLine(Environment.NewLine + "    ]");
            sb.AppendLine("  }");
            sb.AppendLine("]");

            string pnJson = sb.ToString();
            Logger.Information($"OPC Publisher configuration file: {PnJson}" + pnJson);

            await File.WriteAllTextAsync(PnJson, pnJson.Trim()).ConfigureAwait(false);
        }

        /// <summary>
        /// Parse node data type, default to Int.
        /// </summary>
        private static NodeType ParseNodeType(string type)
        {
            return Enum.TryParse(type, ignoreCase: true, out NodeType nodeType)
                ? nodeType
                : NodeType.UInt;
        }

        /// <summary>
        /// Parse step size.
        /// </summary>
        private static string ParseStepSize(string stepSize)
        {
            if(double.TryParse(stepSize, out double stepSizeResult))
            {
                if(stepSizeResult < 0)
                {
                    throw new ArgumentException($"Step size cannot be specified as negative value, current value is {stepSize}.");
                }
            }
            else
            {
                throw new ArgumentException($"Step size {stepSize} cannot be parsed as numeric value.");
            }

            return stepSize;
        }

        /// <summary>
        /// Run the server.
        /// </summary>
        private static async Task ConsoleServerAsync(CancellationToken cancellationToken)
        {
            // init OPC configuration and tracing
            var plcOpcApplicationConfiguration = new OpcApplicationConfiguration();
            ApplicationConfiguration plcApplicationConfiguration = await plcOpcApplicationConfiguration.ConfigureAsync().ConfigureAwait(false);

            // start the server.
            Logger.Information($"Starting server on endpoint {plcApplicationConfiguration.ServerConfiguration.BaseAddresses[0]} ...");
            Logger.Information("Simulation settings are:");
            Logger.Information($"One simulation phase consists of {SimulationCycleCount} cycles");
            Logger.Information($"One cycle takes {SimulationCycleLength} milliseconds");
            Logger.Information($"Spike generation is {(GenerateSpikes ? "enabled" : "disabled")}");
            Logger.Information($"Data generation is {(GenerateData ? "enabled" : "disabled")}");
            Logger.Information($"Complex type (boiler) is {(AddComplexTypeBoiler ? "enabled" : "disabled")}");
<<<<<<< HEAD
            Logger.Information($"Simple Events is {(AddSimpleEventsSimulation ? "enabled" : "disabled")}");
            Logger.Information($"Alarms is {(AddAlarmSimulation ? "enabled" : "disabled")}");
            Logger.Information($"Deterministic Alarms is {(AddDeterministicAlarmSimulation ? "enabled" : "disabled")}");
=======
            Logger.Information($"Reference Test Simulation is {(AddReferenceTestSimulation ? "enabled" : "disabled")}");
>>>>>>> 74f6f20d

            Logger.Information($"Anonymous authentication: {(DisableAnonymousAuth ? "disabled" : "enabled")}");
            Logger.Information($"Username/Password authentication: {(DisableUsernamePasswordAuth ? "disabled" : "enabled")}");
            Logger.Information($"Certificate authentication: {(DisableCertAuth ? "disabled" : "enabled")}");

            PlcServer = new PlcServer(TimeService);
            PlcServer.Start(plcApplicationConfiguration);
            Logger.Information("OPC UA Server started.");

            PlcSimulation = new PlcSimulation(PlcServer);
            PlcSimulation.Start();

            if (ShowPublisherConfigJsonIp)
            {
                await DumpPublisherConfigJsonAsync($"{GetIpAddress()}:{ServerPort}{ServerPath}").ConfigureAwait(false);
            }
            else if (ShowPublisherConfigJsonPh)
            {
                await DumpPublisherConfigJsonAsync($"{Hostname}:{ServerPort}{ServerPath}").ConfigureAwait(false);
            }

            Ready = true;
            Logger.Information("PLC Simulation started. Press CTRL-C to exit.");

            // wait for Ctrl-C

            // allow canceling the connection process
            var cancellationTokenSource = CancellationTokenSource.CreateLinkedTokenSource(cancellationToken);
            Console.CancelKeyPress += (_, eArgs) => {
                cancellationTokenSource.Cancel();
                eArgs.Cancel = true;
            };
            while (!cancellationTokenSource.Token.WaitHandle.WaitOne(1000))
            {
            }
            PlcSimulation.Stop();
            PlcServer.Stop();
        }

        /// <summary>
        /// Usage message.
        /// </summary>
        private static void Usage(Mono.Options.OptionSet options)
        {
            // show usage
            Logger.Information("");
            Logger.Information($"{ProgramName} V{FileVersionInfo.GetVersionInfo(Assembly.GetExecutingAssembly().Location).FileVersion}");
            Logger.Information($"Informational version: V{(Attribute.GetCustomAttribute(Assembly.GetEntryAssembly(), typeof(AssemblyInformationalVersionAttribute)) as AssemblyInformationalVersionAttribute)?.InformationalVersion}");
            Logger.Information("");
            Logger.Information("Usage: {0}.exe [<options>]", Assembly.GetEntryAssembly().GetName().Name);
            Logger.Information("");
            Logger.Information("OPC UA PLC for different data simulation scenarios");
            Logger.Information("To exit the application, press CTRL-C while it is running.");
            Logger.Information("");
            Logger.Information("To specify a list of strings, please use the following format:");
            Logger.Information("\"<string 1>,<string 2>,...,<string n>\"");
            Logger.Information("or if one string contains commas:");
            Logger.Information("\"\"<string 1>\",\"<string 2>\",...,\"<string n>\"\"");
            Logger.Information("");

            // output the options
            Logger.Information("Options:");
            var stringBuilder = new StringBuilder();
            var stringWriter = new StringWriter(stringBuilder);
            options.WriteOptionDescriptions(stringWriter);
            string[] helpLines = stringBuilder.ToString().Split("\n");
            foreach (var line in helpLines)
            {
                Logger.Information(line);
            }
            return;
        }

        /// <summary>
        /// Initialize logging.
        /// </summary>
        private static void InitLogging()
        {
            var loggerConfiguration = new LoggerConfiguration();

            // set the log level
            switch (_logLevel)
            {
                case "fatal":
                    loggerConfiguration.MinimumLevel.Fatal();
                    OpcTraceToLoggerFatal = 0;
                    break;
                case "error":
                    loggerConfiguration.MinimumLevel.Error();
                    OpcStackTraceMask = OpcTraceToLoggerError = Utils.TraceMasks.Error;
                    break;
                case "warn":
                    loggerConfiguration.MinimumLevel.Warning();
                    OpcTraceToLoggerWarning = 0;
                    break;
                case "info":
                    loggerConfiguration.MinimumLevel.Information();
                    OpcStackTraceMask = OpcTraceToLoggerInformation = 0;
                    break;
                case "debug":
                    loggerConfiguration.MinimumLevel.Debug();
                    OpcStackTraceMask = OpcTraceToLoggerDebug = Utils.TraceMasks.StackTrace | Utils.TraceMasks.Operation |
                        Utils.TraceMasks.StartStop | Utils.TraceMasks.ExternalSystem | Utils.TraceMasks.Security;
                    break;
                case "verbose":
                    loggerConfiguration.MinimumLevel.Verbose();
                    OpcStackTraceMask = OpcTraceToLoggerVerbose = Utils.TraceMasks.All;
                    break;
            }

            // set logging sinks
            loggerConfiguration.WriteTo.Console();

            if (!string.IsNullOrEmpty(Environment.GetEnvironmentVariable("_GW_LOGP")))
            {
                _logFileName = Environment.GetEnvironmentVariable("_GW_LOGP");
            }

            if (!string.IsNullOrEmpty(_logFileName))
            {
                // configure rolling file sink
                const int MAX_LOGFILE_SIZE = 1024 * 1024;
                const int MAX_RETAINED_LOGFILES = 2;
                loggerConfiguration.WriteTo.File(_logFileName, fileSizeLimitBytes: MAX_LOGFILE_SIZE, flushToDiskInterval: _logFileFlushTimeSpanSec, rollOnFileSizeLimit: true, retainedFileCountLimit: MAX_RETAINED_LOGFILES);
            }

            Logger = loggerConfiguration.CreateLogger();
            Logger.Information($"Current directory is: {Directory.GetCurrentDirectory()}");
            Logger.Information($"Log file is: {Path.GetFullPath(_logFileName)}");
            Logger.Information($"Log level is: {_logLevel}");
            return;
        }

        /// <summary>
        /// Helper to build a list of byte arrays out of a comma separated list of base64 strings (optional in double quotes).
        /// </summary>
        private static List<string> ParseListOfStrings(string s)
        {
            var strings = new List<string>();
            if (s[0] == '"' && (s.Count(c => c.Equals('"')) % 2 == 0))
            {
                while (s.Contains('"'))
                {
                    int first = 0;
                    int next = 0;
                    first = s.IndexOf('"', next);
                    next = s.IndexOf('"', ++first);
                    strings.Add(s[first..next]);
                    s = s.Substring(++next);
                }
            }
            else if (s.Contains(','))
            {
                strings = s.Split(',').ToList();
                strings.ForEach(st => st.Trim());
                strings = strings.Select(st => st.Trim()).ToList();
            }
            else
            {
                strings.Add(s);
            }
            return strings;
        }

        /// <summary>
        /// Helper to build a list of filenames out of a comma separated list of filenames (optional in double quotes).
        /// </summary>
        private static List<string> ParseListOfFileNames(string s, string option)
        {
            var fileNames = new List<string>();
            if (s[0] == '"' && (s.Count(c => c.Equals('"')) % 2 == 0))
            {
                while (s.Contains('"'))
                {
                    int first = 0;
                    int next = 0;
                    first = s.IndexOf('"', next);
                    next = s.IndexOf('"', ++first);
                    string fileName = s[first..next];
                    if (File.Exists(fileName))
                    {
                        fileNames.Add(fileName);
                    }
                    else
                    {
                        throw new OptionException($"The file '{fileName}' does not exist.", option);
                    }
                    s = s.Substring(++next);
                }
            }
            else if (s.Contains(','))
            {
                List<string> parsedFileNames = s.Split(',').ToList();
                parsedFileNames = parsedFileNames.Select(st => st.Trim()).ToList();
                foreach (var fileName in parsedFileNames)
                {
                    if (File.Exists(fileName))
                    {
                        fileNames.Add(fileName);
                    }
                    else
                    {
                        throw new OptionException($"The file '{fileName}' does not exist.", option);
                    }
                }
            }
            else
            {
                if (File.Exists(s))
                {
                    fileNames.Add(s);
                }
                else
                {
                    throw new OptionException($"The file '{s}' does not exist.", option);
                }
            }
            return fileNames;
        }

        /// <summary>
        /// Configure web server.
        /// </summary>
        public static IHost CreateHostBuilder(string[] args)
        {
            var host = Host.CreateDefaultBuilder(args)
                .ConfigureWebHostDefaults(webBuilder =>
                {
                    var x = Directory.GetCurrentDirectory();
                    webBuilder.UseContentRoot(Directory.GetCurrentDirectory()); // Avoid System.InvalidOperationException.
                    webBuilder.UseUrls($"http://*:{WebServerPort}");
                    webBuilder.UseStartup<Startup>();
                }).Build();

            return host;
        }

        /// <summary>
        /// Set app folder.
        /// </summary>
        private static void InitAppLocation()
        {
            string exePath = Process.GetCurrentProcess().MainModule.FileName;
            string appFolder = Path.GetDirectoryName(exePath);

            // ASP.NET Core 3.1 uses src as default current directory.
            Directory.SetCurrentDirectory(appFolder);
        }

        private static string _logFileName = $"{Dns.GetHostName().Split('.')[0].ToLowerInvariant()}-plc.log";
        private static string _logLevel = "info";
        private static TimeSpan _logFileFlushTimeSpanSec = TimeSpan.FromSeconds(30);
    }
}<|MERGE_RESOLUTION|>--- conflicted
+++ resolved
@@ -1,825 +1,819 @@
-﻿namespace OpcPlc
-{
-    using Mono.Options;
-    using System;
-    using System.Threading;
-    using System.Threading.Tasks;
-    using Microsoft.AspNetCore.Hosting;
-    using Opc.Ua;
-    using Serilog;
-    using System.Collections.Generic;
-    using System.Diagnostics;
-    using System.IO;
-    using System.Linq;
-    using System.Reflection;
-    using System.Text;
-    using static OpcPlc.OpcApplicationConfiguration;
-    using static OpcPlc.PlcSimulation;
-    using System.Net;
-    using Microsoft.Extensions.Hosting;
-
-    public static class Program
-    {
-        /// <summary>
-        /// Name of the application.
-        /// </summary>
-        public const string ProgramName = "OpcPlc";
-
-        /// <summary>
-        /// Logging object.
-        /// </summary>
-        public static Serilog.Core.Logger Logger = null;
-
-        /// <summary>
-        /// OPC UA server object.
-        /// </summary>
-        public static PlcServer PlcServer = null;
-
-        /// <summary>
-        /// Simulation object.
-        /// </summary>
-        public static PlcSimulation PlcSimulation = null;
-
-        /// <summary>
-        /// Service returning <see cref="DateTime"/> values and <see cref="Timer"/> instances. Mocked in tests.
-        /// </summary>
-        public static TimeService TimeService = new TimeService();
-
-        /// <summary>
-        /// A flag indicating when the server is up and ready to accept connections.
-        /// </summary>
-        public static volatile bool Ready = false;
-
-        public static bool DisableAnonymousAuth { get; set; } = false;
-
-        public static bool DisableUsernamePasswordAuth { get; set; } = false;
-
-        public static bool DisableCertAuth { get; set; } = false;
-
-        /// <summary>
-        /// Admin user.
-        /// </summary>
-        public static string AdminUser { get; set; } = "sysadmin";
-
-        /// <summary>
-        /// Admin user password.
-        /// </summary>
-        public static string AdminPassword { get; set; } = "demo";
-
-        /// <summary>
-        /// Default user.
-        /// </summary>
-        public static string DefaultUser { get; set; } = "user1";
-
-        /// <summary>
-        /// Default user password.
-        /// </summary>
-        public static string DefaultPassword { get; set; } = "password";
-
-        /// <summary>
-        /// User node configuration file name.
-        /// </summary>
-        public static string NodesFileName { get; set; }
-
-        /// <summary>
-        /// Show OPC Publisher configuration file using IP address as EndpointUrl.
-        /// </summary>
-        public static bool ShowPublisherConfigJsonIp { get; set; }
-
-        /// <summary>
-        /// Show OPC Publisher configuration file using plchostname as EndpointUrl.
-        /// </summary>
-        public static bool ShowPublisherConfigJsonPh { get; set; }
-
-        /// <summary>
-        /// Web server port for hosting OPC Publisher file.
-        /// </summary>
-        public static uint WebServerPort { get; set; } = 8080;
-
-        /// <summary>
-        /// For deterministic alarms - script file
-        /// </summary>
-        public static string ScriptFileName { get; set; }
-
-        /// <summary>
-        /// Show usage help.
-        /// </summary>
-        public static bool ShowHelp { get; set; }
-
-        public static string PnJson = "pn.json";
-
-        public enum NodeType
-        {
-            UInt,
-            Double,
-            Bool,
-            UIntArray,
-        }
-
-        /// <summary>
-        /// Synchronous main method of the app.
-        /// </summary>
-        public static void Main(string[] args)
-        {
-            InitAppLocation();
-
-            // Start OPC UA server
-            MainAsync(args).Wait();
-        }
-
-        /// <summary>
-        /// Asynchronous part of the main method of the app.
-        /// </summary>
-        public static async Task MainAsync(string[] args, CancellationToken cancellationToken = default)
-        {
-            Mono.Options.OptionSet options = InitCommandLineOptions();
-
-            List<string> extraArgs;
-            try
-            {
-                // parse the command line
-                extraArgs = options.Parse(args);
-            }
-            catch (OptionException e)
-            {
-                // show message
-                Logger.Fatal(e, "Error in command line options");
-                Logger.Error($"Command line arguments: {string.Join(" ", args)}");
-                // show usage
-                Usage(options);
-                return;
-            }
-
-            InitLogging();
-
-            // show usage if requested
-            if (ShowHelp)
-            {
-                Usage(options);
-                return;
-            }
-
-            // validate and parse extra arguments
-            if (extraArgs.Count > 0)
-            {
-                Logger.Error("Error in command line options");
-                Logger.Error($"Command line arguments: {string.Join(" ", args)}");
-                Usage(options);
-                return;
-            }
-
-            //show version
-            var fileVersion = FileVersionInfo.GetVersionInfo(Assembly.GetExecutingAssembly().Location);
-            Logger.Information($"{ProgramName} V{fileVersion.ProductMajorPart}.{fileVersion.ProductMinorPart}.{fileVersion.ProductBuildPart} starting up...");
-            Logger.Debug($"Informational version: V{(Attribute.GetCustomAttribute(Assembly.GetEntryAssembly(), typeof(AssemblyInformationalVersionAttribute)) as AssemblyInformationalVersionAttribute)?.InformationalVersion}");
-
-            using var host = CreateHostBuilder(args);
-            if (ShowPublisherConfigJsonIp || ShowPublisherConfigJsonPh)
-            {
-                StartWebServer(host);
-            }
-
-            try
-            {
-                await ConsoleServerAsync(cancellationToken).ConfigureAwait(false);
-            }
-            catch (Exception ex)
-            {
-                Logger.Fatal(ex, "OPC UA server failed unexpectedly.");
-            }
-
-            Logger.Information("OPC UA server exiting...");
-        }
-
-        private static Mono.Options.OptionSet InitCommandLineOptions()
-        {
-            return new Mono.Options.OptionSet {
-                // log configuration
-                { "lf|logfile=", $"the filename of the logfile to use.\nDefault: './{_logFileName}'", (string l) => _logFileName = l },
-                { "lt|logflushtimespan=", $"the timespan in seconds when the logfile should be flushed.\nDefault: {_logFileFlushTimeSpanSec} sec", (int s) => {
-                        if (s > 0)
-                        {
-                            _logFileFlushTimeSpanSec = TimeSpan.FromSeconds(s);
-                        }
-                        else
-                        {
-                            throw new OptionException("The logflushtimespan must be a positive number.", "logflushtimespan");
-                        }
-                    }
-                },
-                { "ll|loglevel=", "the loglevel to use (allowed: fatal, error, warn, info, debug, verbose).\nDefault: info", (string l) => {
-                        var logLevels = new List<string> {"fatal", "error", "warn", "info", "debug", "verbose"};
-                        if (logLevels.Contains(l.ToLowerInvariant()))
-                        {
-                            _logLevel = l.ToLowerInvariant();
-                        }
-                        else
-                        {
-                            throw new OptionException("The loglevel must be one of: fatal, error, warn, info, debug, verbose", "loglevel");
-                        }
-                    }
-                },
-
-                // simulation configuration
-                { "sc|simulationcyclecount=", $"count of cycles in one simulation phase\nDefault:  {SimulationCycleCount} cycles", (int i) => SimulationCycleCount = i },
-                { "ct|cycletime=", $"length of one cycle time in milliseconds\nDefault:  {SimulationCycleLength} msec", (int i) => SimulationCycleLength = i },
-                { "ns|nospikes", $"do not generate spike data\nDefault: {!GenerateSpikes}", a => GenerateSpikes = a == null },
-                { "nd|nodips", $"do not generate dip data\nDefault: {!GenerateDips}", a => GenerateDips = a == null },
-                { "np|nopostrend", $"do not generate positive trend data\nDefault: {!GeneratePosTrend}", a => GeneratePosTrend = a == null },
-                { "nn|nonegtrend", $"do not generate negative trend data\nDefault: {!GenerateNegTrend}", a => GenerateNegTrend = a == null },
-                { "nv|nodatavalues", $"do not generate data values\nDefault: {!GenerateData}", a => GenerateData = a == null },
-
-                // Slow and fast nodes.
-                { "sn|slownodes=", $"number of slow nodes\nDefault: {SlowNodeCount}", (uint i) => SlowNodeCount = i },
-                { "sr|slowrate=", $"rate in seconds to change slow nodes\nDefault: {SlowNodeRate / 1000}", (uint i) => SlowNodeRate = i * 1000 },
-                { "st|slowtype=", $"data type of slow nodes ({string.Join("|", Enum.GetNames(typeof(NodeType)))})\nDefault: {SlowNodeType}", a => SlowNodeType = ParseNodeType(a) },
-                { "stl|slowtypelowerbound=", $"lower bound of data type of slow nodes ({string.Join("|", Enum.GetNames(typeof(NodeType)))})\nDefault: min value of node type.", a => SlowNodeMinValue = a },
-                { "stu|slowtypeupperbound=", $"upper bound of data type of slow nodes ({string.Join("|", Enum.GetNames(typeof(NodeType)))})\nDefault: max value of node type.", a => SlowNodeMaxValue = a },
-                { "str|slowtyperandomization=", $"randomization of slow nodes value ({string.Join("|", Enum.GetNames(typeof(NodeType)))})\nDefault: {SlowNodeRandomization}", a => SlowNodeRandomization = bool.Parse(a) },
-                { "sts|slowtypestepsize=", $"step or increment size of slow nodes value ({string.Join("|", Enum.GetNames(typeof(NodeType)))})\nDefault: {SlowNodeStepSize}", a => SlowNodeStepSize = ParseStepSize(a) },
-                { "ssi|slownodesamplinginterval=", $"rate in milliseconds to sample slow nodes\nDefault: {SlowNodeSamplingInterval}", (uint i) => SlowNodeSamplingInterval = i },
-                { "fn|fastnodes=", $"number of fast nodes\nDefault: {FastNodeCount}", (uint i) => FastNodeCount = i },
-                { "fr|fastrate=", $"rate in seconds to change fast nodes\nDefault: {FastNodeRate / 1000}", (uint i) => FastNodeRate = i * 1000 },
-                { "ft|fasttype=", $"data type of fast nodes ({string.Join("|", Enum.GetNames(typeof(NodeType)))})\nDefault: {FastNodeType}", a => FastNodeType = ParseNodeType(a) },
-                { "ftl|fasttypelowerbound=", $"lower bound of data type of fast nodes ({string.Join("|", Enum.GetNames(typeof(NodeType)))})\nDefault: min value of node type.", a => FastNodeMinValue = a },
-                { "ftu|fasttypeupperbound=", $"upper bound of data type of fast nodes ({string.Join("|", Enum.GetNames(typeof(NodeType)))})\nDefault: max value of node type.", a => FastNodeMaxValue = a },
-                { "ftr|fasttyperandomization=", $"randomization of fast nodes value ({string.Join("|", Enum.GetNames(typeof(NodeType)))})\nDefault: {FastNodeRandomization}", a => FastNodeRandomization = bool.Parse(a) },
-                { "fts|fasttypestepsize=", $"step or increment size of fast nodes value ({string.Join("|", Enum.GetNames(typeof(NodeType)))})\nDefault: {FastNodeStepSize}", a => FastNodeStepSize = ParseStepSize(a) },
-                { "fsi|fastnodesamplinginterval=", $"rate in milliseconds to sample fast nodes\nDefault: {FastNodeSamplingInterval}", (uint i) => FastNodeSamplingInterval = i },
-                { "vfr|veryfastrate=", $"rate in milliseconds to change fast nodes\nDefault: {FastNodeRate}", (uint i) => FastNodeRate = i },
-
-                // user defined nodes configuration
-                { "nf|nodesfile=", "the filename which contains the list of nodes to be created in the OPC UA address space.", (string l) => NodesFileName = l },
-
-                // opc configuration
-                { "pn|portnum=", $"the server port of the OPC server endpoint.\nDefault: {ServerPort}", (ushort p) => ServerPort = p },
-                { "op|path=", $"the enpoint URL path part of the OPC server endpoint.\nDefault: '{ServerPath}'", (string a) => ServerPath = a },
-                { "ph|plchostname=", $"the fullqualified hostname of the plc.\nDefault: {Hostname}", (string a) => Hostname = a },
-                { "ol|opcmaxstringlen=", $"the max length of a string opc can transmit/receive.\nDefault: {OpcMaxStringLength}", (int i) => {
-                        if (i > 0)
-                        {
-                            OpcMaxStringLength = i;
-                        }
-                        else
-                        {
-                            throw new OptionException("The max opc string length must be larger than 0.", "opcmaxstringlen");
-                        }
-                    }
-                },
-                { "lr|ldsreginterval=", $"the LDS(-ME) registration interval in ms. If 0, then the registration is disabled.\nDefault: {LdsRegistrationInterval}", (int i) => {
-                        if (i >= 0)
-                        {
-                            LdsRegistrationInterval = i;
-                        }
-                        else
-                        {
-                            throw new OptionException("The ldsreginterval must be larger or equal 0.", "ldsreginterval");
-                        }
-                    }
-                },
-                { "aa|autoaccept", $"all certs are trusted when a connection is established.\nDefault: {AutoAcceptCerts}", a => AutoAcceptCerts = a != null },
-
-                { "ut|unsecuretransport", $"enables the unsecured transport.\nDefault: {EnableUnsecureTransport}", u => EnableUnsecureTransport = u != null },
-
-                { "to|trustowncert", $"the own certificate is put into the trusted certificate store automatically.\nDefault: {TrustMyself}", t => TrustMyself = t != null },
-
-                // cert store options
-                { "at|appcertstoretype=", $"the own application cert store type. \n(allowed values: Directory, X509Store)\nDefault: '{OpcOwnCertStoreType}'", (string s) => {
-                        if (s.Equals(CertificateStoreType.X509Store, StringComparison.OrdinalIgnoreCase) || s.Equals(CertificateStoreType.Directory, StringComparison.OrdinalIgnoreCase))
-                        {
-                            OpcOwnCertStoreType = s.Equals(CertificateStoreType.X509Store, StringComparison.OrdinalIgnoreCase) ? CertificateStoreType.X509Store : CertificateStoreType.Directory;
-                            OpcOwnCertStorePath = s.Equals(CertificateStoreType.X509Store, StringComparison.OrdinalIgnoreCase) ? OpcOwnCertX509StorePathDefault : OpcOwnCertDirectoryStorePathDefault;
-                        }
-                        else
-                        {
-                            throw new OptionException();
-                        }
-                    }
-                },
-
-                { "ap|appcertstorepath=", "the path where the own application cert should be stored\nDefault (depends on store type):\n" +
-                        $"X509Store: '{OpcOwnCertX509StorePathDefault}'\n" +
-                        $"Directory: '{OpcOwnCertDirectoryStorePathDefault}'", (string s) => OpcOwnCertStorePath = s
-                },
-
-                { "tp|trustedcertstorepath=", $"the path of the trusted cert store\nDefault '{OpcTrustedCertDirectoryStorePathDefault}'", (string s) => OpcTrustedCertStorePath = s
-                },
-
-                { "rp|rejectedcertstorepath=", $"the path of the rejected cert store\nDefault '{OpcRejectedCertDirectoryStorePathDefault}'", (string s) => OpcRejectedCertStorePath = s
-                },
-
-                { "ip|issuercertstorepath=", $"the path of the trusted issuer cert store\nDefault '{OpcIssuerCertDirectoryStorePathDefault}'", (string s) => OpcIssuerCertStorePath = s
-                },
-
-                { "csr", $"show data to create a certificate signing request\nDefault '{ShowCreateSigningRequestInfo}'", c => ShowCreateSigningRequestInfo = c != null
-                },
-
-                { "ab|applicationcertbase64=", "update/set this applications certificate with the certificate passed in as bas64 string", (string s) => NewCertificateBase64String = s
-                },
-                { "af|applicationcertfile=", "update/set this applications certificate with the certificate file specified", (string s) =>
-                    {
-                        if (File.Exists(s))
-                        {
-                            NewCertificateFileName = s;
-                        }
-                        else
-                        {
-                            throw new OptionException("The file '{s}' does not exist.", "applicationcertfile");
-                        }
-                    }
-                },
-
-                { "pb|privatekeybase64=", "initial provisioning of the application certificate (with a PEM or PFX fomat) requires a private key passed in as base64 string", (string s) => PrivateKeyBase64String = s
-                },
-                { "pk|privatekeyfile=", "initial provisioning of the application certificate (with a PEM or PFX fomat) requires a private key passed in as file", (string s) =>
-                    {
-                        if (File.Exists(s))
-                        {
-                            PrivateKeyFileName = s;
-                        }
-                        else
-                        {
-                            throw new OptionException("The file '{s}' does not exist.", "privatekeyfile");
-                        }
-                    }
-                },
-
-                { "cp|certpassword=", "the optional password for the PEM or PFX or the installed application certificate", (string s) => CertificatePassword = s
-                },
-
-                { "tb|addtrustedcertbase64=", "adds the certificate to the applications trusted cert store passed in as base64 string (multiple strings supported)", (string s) => TrustedCertificateBase64Strings = ParseListOfStrings(s)
-                },
-                { "tf|addtrustedcertfile=", "adds the certificate file(s) to the applications trusted cert store passed in as base64 string (multiple filenames supported)", (string s) => TrustedCertificateFileNames = ParseListOfFileNames(s, "addtrustedcertfile")
-                },
-
-                { "ib|addissuercertbase64=", "adds the specified issuer certificate to the applications trusted issuer cert store passed in as base64 string (multiple strings supported)", (string s) => IssuerCertificateBase64Strings = ParseListOfStrings(s)
-                },
-                { "if|addissuercertfile=", "adds the specified issuer certificate file(s) to the applications trusted issuer cert store (multiple filenames supported)", (string s) => IssuerCertificateFileNames = ParseListOfFileNames(s, "addissuercertfile")
-                },
-
-                { "rb|updatecrlbase64=", "update the CRL passed in as base64 string to the corresponding cert store (trusted or trusted issuer)", (string s) => CrlBase64String = s
-                },
-                { "uc|updatecrlfile=", "update the CRL passed in as file to the corresponding cert store (trusted or trusted issuer)", (string s) =>
-                    {
-                        if (File.Exists(s))
-                        {
-                            CrlFileName = s;
-                        }
-                        else
-                        {
-                            throw new OptionException("The file '{s}' does not exist.", "updatecrlfile");
-                        }
-                    }
-                },
-
-                { "rc|removecert=", "remove cert(s) with the given thumbprint(s) (multiple thumbprints supported)", (string s) => ThumbprintsToRemove = ParseListOfStrings(s)
-                },
-
-                {"daa|disableanonymousauth", $"flag to disable anonymous authentication. \nDefault: {DisableAnonymousAuth}", d => DisableAnonymousAuth = d != null },
-                {"dua|disableusernamepasswordauth", $"flag to disable username/password authentication. \nDefault: {DisableUsernamePasswordAuth}", d=> DisableUsernamePasswordAuth = d != null },
-                {"dca|disablecertauth", $"flag to disable certificate authentication. \nDefault: {DisableCertAuth}", d => DisableCertAuth = d != null },
-
-                // user management
-                { "au|adminuser=", $"the username of the admin user.\nDefault: {AdminUser}", (string p) => AdminUser = p ?? AdminUser},
-                { "ac|adminpassword=", $"the password of the administrator.\nDefault: {AdminPassword}", (string p) => AdminPassword = p ?? AdminPassword},
-                { "du|defaultuser=", $"the username of the default user.\nDefault: {DefaultUser}", (string p) => DefaultUser = p ?? DefaultUser},
-                { "dc|defaultpassword=", $"the password of the default user.\nDefault: {DefaultPassword}", (string p) => DefaultPassword = p ?? DefaultPassword},
-
-                // Special nodes
-                { "ctb|complextypeboiler", $"add complex type (boiler) to address space.\nDefault: {AddComplexTypeBoiler}", h => AddComplexTypeBoiler = h != null },
-                { "scn|specialcharname", $"add node with special characters in name.\nDefault: {AddSpecialCharName}", h => AddSpecialCharName = h != null },
-                { "lid|longid", $"add node with ID of 3950 chars.\nDefault: {AddLongId}", h => AddLongId = h != null },
-                { "lsn|longstringnodes", $"add nodes with string values of 10/50/100/200 kB.\nDefault: {AddLongStringNodes}", h => AddLongStringNodes = h != null },
-                { "alm|alarms", $"add alarm simulation to address space.\nDefault: {AddAlarmSimulation}", h => AddAlarmSimulation = h != null },
-                { "ses|simpleevents", $"add simple events simulation to address space.\nDefault: {AddSimpleEventsSimulation}", h => AddSimpleEventsSimulation = h != null },
-<<<<<<< HEAD
-                { "dalm|deterministicalarms", $"add deterministic alarm simulation to address space.\nDefault: {AddDeterministicAlarmSimulation}", h => AddDeterministicAlarmSimulation = h != null },
-                { "dalmfile|deterministicalarmscripfile=", "Script file for controlling deterministic testing", (string h) => ScriptFileName = h },
-=======
-                { "ref|referencetest", $"add reference test simulation node manager to address space.\nDefault: {AddReferenceTestSimulation}", h => AddReferenceTestSimulation = h != null },
->>>>>>> 74f6f20d
-
-                // misc
-                { "sp|showpnjson", $"show OPC Publisher configuration file using IP address as EndpointUrl.\nDefault: {ShowPublisherConfigJsonIp}", h => ShowPublisherConfigJsonIp = h != null },
-                { "sph|showpnjsonph", $"show OPC Publisher configuration file using plchostname as EndpointUrl.\nDefault: {ShowPublisherConfigJsonPh}", h => ShowPublisherConfigJsonPh = h != null },
-                { "spf|showpnfname=", $"filename of the OPC Publisher configuration file to write when using options sp/sph.\nDefault: {PnJson}", (string f) => PnJson = f },
-                { "wp|webport=", $"web server port for hosting OPC Publisher configuration file.\nDefault: {WebServerPort}", (uint i) => WebServerPort = i },
-                { "h|help", "show this message and exit", h => ShowHelp = h != null },
-            };
-        }
-
-        /// <summary>
-        /// Start web server to host pn.json.
-        /// </summary>
-        private static void StartWebServer(IHost host)
-        {
-            try
-            {
-                host.Start();
-                Logger.Information($"Web server started on port {WebServerPort}");
-            }
-            catch (Exception)
-            {
-                Logger.Error($"Could not start web server on port {WebServerPort}");
-            }
-        }
-
-        /// <summary>
-        /// Get IP address of first interface, otherwise host name.
-        /// </summary>
-        private static string GetIpAddress()
-        {
-            string ip = Dns.GetHostName();
-
-            try
-            {
-                // Ignore System.Net.Internals.SocketExceptionFactory+ExtendedSocketException
-                var hostEntry = Dns.GetHostEntry(ip);
-                if (hostEntry.AddressList.Length > 0)
-                {
-                    ip = hostEntry.AddressList[0].ToString();
-                }
-            }
-            catch
-            {
-            }
-
-            return ip;
-        }
-
-        /// <summary>
-        /// Show and save pn.json
-        /// </summary>
-        private static async Task DumpPublisherConfigJsonAsync(string serverPath)
-        {
-            const string NSS = "ns=2;s=";
-            var sb = new StringBuilder();
-
-            sb.AppendLine(Environment.NewLine + "[");
-            sb.AppendLine("  {");
-            sb.AppendLine($"    \"EndpointUrl\": \"opc.tcp://{serverPath}\",");
-            sb.AppendLine("    \"UseSecurity\": false,");
-            sb.AppendLine("    \"OpcNodes\": [");
-
-            if (GenerateData) sb.AppendLine($"      {{ \"Id\": \"{NSS}AlternatingBoolean\" }},");
-            if (GenerateDips) sb.AppendLine($"      {{ \"Id\": \"{NSS}DipData\" }},");
-            if (GenerateNegTrend) sb.AppendLine($"      {{ \"Id\": \"{NSS}NegativeTrendData\" }},");
-            if (GeneratePosTrend) sb.AppendLine($"      {{ \"Id\": \"{NSS}PositiveTrendData\" }},");
-            if (GenerateData) sb.AppendLine($"      {{ \"Id\": \"{NSS}RandomSignedInt32\" }},");
-            if (GenerateData) sb.AppendLine($"      {{ \"Id\": \"{NSS}RandomUnsignedInt32\" }},");
-            if (GenerateSpikes) sb.AppendLine($"      {{ \"Id\": \"{NSS}SpikeData\" }},");
-            if (GenerateData) sb.AppendLine($"      {{ \"Id\": \"{NSS}StepUp\" }},");
-
-            const string SpecialChars = @"\""!§$%&/()=?`´\\+~*'#_-:.;,<>|@^°€µ{[]}";
-            if (AddSpecialCharName) sb.AppendLine($"      {{ \"Id\": \"{NSS}Special_{SpecialChars}\" }},");
-            if (AddLongStringNodes)
-            {
-                sb.AppendLine($"      {{ \"Id\": \"{NSS}LongString10kB\" }},");
-                sb.AppendLine($"      {{ \"Id\": \"{NSS}LongString50kB\" }},");
-                sb.AppendLine($"      {{ \"Id\": \"{NSS}LongString100kB\" }},");
-                sb.AppendLine($"      {{ \"Id\": \"{NSS}LongString200kB\" }},");
-            }
-
-            string slowPublishingInterval = SlowNodeRate > 1000
-                ? $", \"OpcPublishingInterval\": {SlowNodeRate}" // ms
-                : "";
-            string slowSamplingInterval = SlowNodeSamplingInterval > 0
-                ? $", \"OpcSamplingInterval\": {SlowNodeSamplingInterval}" // ms
-                : "";
-            for (int i = 0; i < SlowNodeCount; i++)
-            {
-                sb.AppendLine($"      {{ \"Id\": \"{NSS}Slow{SlowNodeType}{i + 1}\"{slowPublishingInterval}{slowSamplingInterval} }},");
-            }
-
-            string fastPublishingInterval = FastNodeRate > 1000
-               ? $", \"OpcPublishingInterval\": {FastNodeRate}" // ms
-               : "";
-            string fastSamplingInterval = FastNodeSamplingInterval > 0
-                ? $", \"OpcSamplingInterval\": {FastNodeSamplingInterval}" // ms
-                : "";
-            for (int i = 0; i < FastNodeCount; i++)
-            {
-                sb.AppendLine($"      {{ \"Id\": \"{NSS}Fast{FastNodeType}{i + 1}\"{fastPublishingInterval}{fastSamplingInterval} }},");
-            }
-
-            int trimLen = Environment.NewLine.Length + 1;
-            sb.Remove(sb.Length - trimLen, trimLen); // Trim trailing ,\n.
-
-            sb.AppendLine(Environment.NewLine + "    ]");
-            sb.AppendLine("  }");
-            sb.AppendLine("]");
-
-            string pnJson = sb.ToString();
-            Logger.Information($"OPC Publisher configuration file: {PnJson}" + pnJson);
-
-            await File.WriteAllTextAsync(PnJson, pnJson.Trim()).ConfigureAwait(false);
-        }
-
-        /// <summary>
-        /// Parse node data type, default to Int.
-        /// </summary>
-        private static NodeType ParseNodeType(string type)
-        {
-            return Enum.TryParse(type, ignoreCase: true, out NodeType nodeType)
-                ? nodeType
-                : NodeType.UInt;
-        }
-
-        /// <summary>
-        /// Parse step size.
-        /// </summary>
-        private static string ParseStepSize(string stepSize)
-        {
-            if(double.TryParse(stepSize, out double stepSizeResult))
-            {
-                if(stepSizeResult < 0)
-                {
-                    throw new ArgumentException($"Step size cannot be specified as negative value, current value is {stepSize}.");
-                }
-            }
-            else
-            {
-                throw new ArgumentException($"Step size {stepSize} cannot be parsed as numeric value.");
-            }
-
-            return stepSize;
-        }
-
-        /// <summary>
-        /// Run the server.
-        /// </summary>
-        private static async Task ConsoleServerAsync(CancellationToken cancellationToken)
-        {
-            // init OPC configuration and tracing
-            var plcOpcApplicationConfiguration = new OpcApplicationConfiguration();
-            ApplicationConfiguration plcApplicationConfiguration = await plcOpcApplicationConfiguration.ConfigureAsync().ConfigureAwait(false);
-
-            // start the server.
-            Logger.Information($"Starting server on endpoint {plcApplicationConfiguration.ServerConfiguration.BaseAddresses[0]} ...");
-            Logger.Information("Simulation settings are:");
-            Logger.Information($"One simulation phase consists of {SimulationCycleCount} cycles");
-            Logger.Information($"One cycle takes {SimulationCycleLength} milliseconds");
-            Logger.Information($"Spike generation is {(GenerateSpikes ? "enabled" : "disabled")}");
-            Logger.Information($"Data generation is {(GenerateData ? "enabled" : "disabled")}");
-            Logger.Information($"Complex type (boiler) is {(AddComplexTypeBoiler ? "enabled" : "disabled")}");
-<<<<<<< HEAD
-            Logger.Information($"Simple Events is {(AddSimpleEventsSimulation ? "enabled" : "disabled")}");
-            Logger.Information($"Alarms is {(AddAlarmSimulation ? "enabled" : "disabled")}");
-            Logger.Information($"Deterministic Alarms is {(AddDeterministicAlarmSimulation ? "enabled" : "disabled")}");
-=======
-            Logger.Information($"Reference Test Simulation is {(AddReferenceTestSimulation ? "enabled" : "disabled")}");
->>>>>>> 74f6f20d
-
-            Logger.Information($"Anonymous authentication: {(DisableAnonymousAuth ? "disabled" : "enabled")}");
-            Logger.Information($"Username/Password authentication: {(DisableUsernamePasswordAuth ? "disabled" : "enabled")}");
-            Logger.Information($"Certificate authentication: {(DisableCertAuth ? "disabled" : "enabled")}");
-
-            PlcServer = new PlcServer(TimeService);
-            PlcServer.Start(plcApplicationConfiguration);
-            Logger.Information("OPC UA Server started.");
-
-            PlcSimulation = new PlcSimulation(PlcServer);
-            PlcSimulation.Start();
-
-            if (ShowPublisherConfigJsonIp)
-            {
-                await DumpPublisherConfigJsonAsync($"{GetIpAddress()}:{ServerPort}{ServerPath}").ConfigureAwait(false);
-            }
-            else if (ShowPublisherConfigJsonPh)
-            {
-                await DumpPublisherConfigJsonAsync($"{Hostname}:{ServerPort}{ServerPath}").ConfigureAwait(false);
-            }
-
-            Ready = true;
-            Logger.Information("PLC Simulation started. Press CTRL-C to exit.");
-
-            // wait for Ctrl-C
-
-            // allow canceling the connection process
-            var cancellationTokenSource = CancellationTokenSource.CreateLinkedTokenSource(cancellationToken);
-            Console.CancelKeyPress += (_, eArgs) => {
-                cancellationTokenSource.Cancel();
-                eArgs.Cancel = true;
-            };
-            while (!cancellationTokenSource.Token.WaitHandle.WaitOne(1000))
-            {
-            }
-            PlcSimulation.Stop();
-            PlcServer.Stop();
-        }
-
-        /// <summary>
-        /// Usage message.
-        /// </summary>
-        private static void Usage(Mono.Options.OptionSet options)
-        {
-            // show usage
-            Logger.Information("");
-            Logger.Information($"{ProgramName} V{FileVersionInfo.GetVersionInfo(Assembly.GetExecutingAssembly().Location).FileVersion}");
-            Logger.Information($"Informational version: V{(Attribute.GetCustomAttribute(Assembly.GetEntryAssembly(), typeof(AssemblyInformationalVersionAttribute)) as AssemblyInformationalVersionAttribute)?.InformationalVersion}");
-            Logger.Information("");
-            Logger.Information("Usage: {0}.exe [<options>]", Assembly.GetEntryAssembly().GetName().Name);
-            Logger.Information("");
-            Logger.Information("OPC UA PLC for different data simulation scenarios");
-            Logger.Information("To exit the application, press CTRL-C while it is running.");
-            Logger.Information("");
-            Logger.Information("To specify a list of strings, please use the following format:");
-            Logger.Information("\"<string 1>,<string 2>,...,<string n>\"");
-            Logger.Information("or if one string contains commas:");
-            Logger.Information("\"\"<string 1>\",\"<string 2>\",...,\"<string n>\"\"");
-            Logger.Information("");
-
-            // output the options
-            Logger.Information("Options:");
-            var stringBuilder = new StringBuilder();
-            var stringWriter = new StringWriter(stringBuilder);
-            options.WriteOptionDescriptions(stringWriter);
-            string[] helpLines = stringBuilder.ToString().Split("\n");
-            foreach (var line in helpLines)
-            {
-                Logger.Information(line);
-            }
-            return;
-        }
-
-        /// <summary>
-        /// Initialize logging.
-        /// </summary>
-        private static void InitLogging()
-        {
-            var loggerConfiguration = new LoggerConfiguration();
-
-            // set the log level
-            switch (_logLevel)
-            {
-                case "fatal":
-                    loggerConfiguration.MinimumLevel.Fatal();
-                    OpcTraceToLoggerFatal = 0;
-                    break;
-                case "error":
-                    loggerConfiguration.MinimumLevel.Error();
-                    OpcStackTraceMask = OpcTraceToLoggerError = Utils.TraceMasks.Error;
-                    break;
-                case "warn":
-                    loggerConfiguration.MinimumLevel.Warning();
-                    OpcTraceToLoggerWarning = 0;
-                    break;
-                case "info":
-                    loggerConfiguration.MinimumLevel.Information();
-                    OpcStackTraceMask = OpcTraceToLoggerInformation = 0;
-                    break;
-                case "debug":
-                    loggerConfiguration.MinimumLevel.Debug();
-                    OpcStackTraceMask = OpcTraceToLoggerDebug = Utils.TraceMasks.StackTrace | Utils.TraceMasks.Operation |
-                        Utils.TraceMasks.StartStop | Utils.TraceMasks.ExternalSystem | Utils.TraceMasks.Security;
-                    break;
-                case "verbose":
-                    loggerConfiguration.MinimumLevel.Verbose();
-                    OpcStackTraceMask = OpcTraceToLoggerVerbose = Utils.TraceMasks.All;
-                    break;
-            }
-
-            // set logging sinks
-            loggerConfiguration.WriteTo.Console();
-
-            if (!string.IsNullOrEmpty(Environment.GetEnvironmentVariable("_GW_LOGP")))
-            {
-                _logFileName = Environment.GetEnvironmentVariable("_GW_LOGP");
-            }
-
-            if (!string.IsNullOrEmpty(_logFileName))
-            {
-                // configure rolling file sink
-                const int MAX_LOGFILE_SIZE = 1024 * 1024;
-                const int MAX_RETAINED_LOGFILES = 2;
-                loggerConfiguration.WriteTo.File(_logFileName, fileSizeLimitBytes: MAX_LOGFILE_SIZE, flushToDiskInterval: _logFileFlushTimeSpanSec, rollOnFileSizeLimit: true, retainedFileCountLimit: MAX_RETAINED_LOGFILES);
-            }
-
-            Logger = loggerConfiguration.CreateLogger();
-            Logger.Information($"Current directory is: {Directory.GetCurrentDirectory()}");
-            Logger.Information($"Log file is: {Path.GetFullPath(_logFileName)}");
-            Logger.Information($"Log level is: {_logLevel}");
-            return;
-        }
-
-        /// <summary>
-        /// Helper to build a list of byte arrays out of a comma separated list of base64 strings (optional in double quotes).
-        /// </summary>
-        private static List<string> ParseListOfStrings(string s)
-        {
-            var strings = new List<string>();
-            if (s[0] == '"' && (s.Count(c => c.Equals('"')) % 2 == 0))
-            {
-                while (s.Contains('"'))
-                {
-                    int first = 0;
-                    int next = 0;
-                    first = s.IndexOf('"', next);
-                    next = s.IndexOf('"', ++first);
-                    strings.Add(s[first..next]);
-                    s = s.Substring(++next);
-                }
-            }
-            else if (s.Contains(','))
-            {
-                strings = s.Split(',').ToList();
-                strings.ForEach(st => st.Trim());
-                strings = strings.Select(st => st.Trim()).ToList();
-            }
-            else
-            {
-                strings.Add(s);
-            }
-            return strings;
-        }
-
-        /// <summary>
-        /// Helper to build a list of filenames out of a comma separated list of filenames (optional in double quotes).
-        /// </summary>
-        private static List<string> ParseListOfFileNames(string s, string option)
-        {
-            var fileNames = new List<string>();
-            if (s[0] == '"' && (s.Count(c => c.Equals('"')) % 2 == 0))
-            {
-                while (s.Contains('"'))
-                {
-                    int first = 0;
-                    int next = 0;
-                    first = s.IndexOf('"', next);
-                    next = s.IndexOf('"', ++first);
-                    string fileName = s[first..next];
-                    if (File.Exists(fileName))
-                    {
-                        fileNames.Add(fileName);
-                    }
-                    else
-                    {
-                        throw new OptionException($"The file '{fileName}' does not exist.", option);
-                    }
-                    s = s.Substring(++next);
-                }
-            }
-            else if (s.Contains(','))
-            {
-                List<string> parsedFileNames = s.Split(',').ToList();
-                parsedFileNames = parsedFileNames.Select(st => st.Trim()).ToList();
-                foreach (var fileName in parsedFileNames)
-                {
-                    if (File.Exists(fileName))
-                    {
-                        fileNames.Add(fileName);
-                    }
-                    else
-                    {
-                        throw new OptionException($"The file '{fileName}' does not exist.", option);
-                    }
-                }
-            }
-            else
-            {
-                if (File.Exists(s))
-                {
-                    fileNames.Add(s);
-                }
-                else
-                {
-                    throw new OptionException($"The file '{s}' does not exist.", option);
-                }
-            }
-            return fileNames;
-        }
-
-        /// <summary>
-        /// Configure web server.
-        /// </summary>
-        public static IHost CreateHostBuilder(string[] args)
-        {
-            var host = Host.CreateDefaultBuilder(args)
-                .ConfigureWebHostDefaults(webBuilder =>
-                {
-                    var x = Directory.GetCurrentDirectory();
-                    webBuilder.UseContentRoot(Directory.GetCurrentDirectory()); // Avoid System.InvalidOperationException.
-                    webBuilder.UseUrls($"http://*:{WebServerPort}");
-                    webBuilder.UseStartup<Startup>();
-                }).Build();
-
-            return host;
-        }
-
-        /// <summary>
-        /// Set app folder.
-        /// </summary>
-        private static void InitAppLocation()
-        {
-            string exePath = Process.GetCurrentProcess().MainModule.FileName;
-            string appFolder = Path.GetDirectoryName(exePath);
-
-            // ASP.NET Core 3.1 uses src as default current directory.
-            Directory.SetCurrentDirectory(appFolder);
-        }
-
-        private static string _logFileName = $"{Dns.GetHostName().Split('.')[0].ToLowerInvariant()}-plc.log";
-        private static string _logLevel = "info";
-        private static TimeSpan _logFileFlushTimeSpanSec = TimeSpan.FromSeconds(30);
-    }
+﻿namespace OpcPlc
+{
+    using Mono.Options;
+    using System;
+    using System.Threading;
+    using System.Threading.Tasks;
+    using Microsoft.AspNetCore.Hosting;
+    using Opc.Ua;
+    using Serilog;
+    using System.Collections.Generic;
+    using System.Diagnostics;
+    using System.IO;
+    using System.Linq;
+    using System.Reflection;
+    using System.Text;
+    using static OpcPlc.OpcApplicationConfiguration;
+    using static OpcPlc.PlcSimulation;
+    using System.Net;
+    using Microsoft.Extensions.Hosting;
+
+    public static class Program
+    {
+        /// <summary>
+        /// Name of the application.
+        /// </summary>
+        public const string ProgramName = "OpcPlc";
+
+        /// <summary>
+        /// Logging object.
+        /// </summary>
+        public static Serilog.Core.Logger Logger = null;
+
+        /// <summary>
+        /// OPC UA server object.
+        /// </summary>
+        public static PlcServer PlcServer = null;
+
+        /// <summary>
+        /// Simulation object.
+        /// </summary>
+        public static PlcSimulation PlcSimulation = null;
+
+        /// <summary>
+        /// Service returning <see cref="DateTime"/> values and <see cref="Timer"/> instances. Mocked in tests.
+        /// </summary>
+        public static TimeService TimeService = new TimeService();
+
+        /// <summary>
+        /// A flag indicating when the server is up and ready to accept connections.
+        /// </summary>
+        public static volatile bool Ready = false;
+
+        public static bool DisableAnonymousAuth { get; set; } = false;
+
+        public static bool DisableUsernamePasswordAuth { get; set; } = false;
+
+        public static bool DisableCertAuth { get; set; } = false;
+
+        /// <summary>
+        /// Admin user.
+        /// </summary>
+        public static string AdminUser { get; set; } = "sysadmin";
+
+        /// <summary>
+        /// Admin user password.
+        /// </summary>
+        public static string AdminPassword { get; set; } = "demo";
+
+        /// <summary>
+        /// Default user.
+        /// </summary>
+        public static string DefaultUser { get; set; } = "user1";
+
+        /// <summary>
+        /// Default user password.
+        /// </summary>
+        public static string DefaultPassword { get; set; } = "password";
+
+        /// <summary>
+        /// User node configuration file name.
+        /// </summary>
+        public static string NodesFileName { get; set; }
+
+        /// <summary>
+        /// Show OPC Publisher configuration file using IP address as EndpointUrl.
+        /// </summary>
+        public static bool ShowPublisherConfigJsonIp { get; set; }
+
+        /// <summary>
+        /// Show OPC Publisher configuration file using plchostname as EndpointUrl.
+        /// </summary>
+        public static bool ShowPublisherConfigJsonPh { get; set; }
+
+        /// <summary>
+        /// Web server port for hosting OPC Publisher file.
+        /// </summary>
+        public static uint WebServerPort { get; set; } = 8080;
+
+        /// <summary>
+        /// For deterministic alarms - script file
+        /// </summary>
+        public static string ScriptFileName { get; set; }
+
+        /// <summary>
+        /// Show usage help.
+        /// </summary>
+        public static bool ShowHelp { get; set; }
+
+        public static string PnJson = "pn.json";
+
+        public enum NodeType
+        {
+            UInt,
+            Double,
+            Bool,
+            UIntArray,
+        }
+
+        /// <summary>
+        /// Synchronous main method of the app.
+        /// </summary>
+        public static void Main(string[] args)
+        {
+            InitAppLocation();
+
+            // Start OPC UA server
+            MainAsync(args).Wait();
+        }
+
+        /// <summary>
+        /// Asynchronous part of the main method of the app.
+        /// </summary>
+        public static async Task MainAsync(string[] args, CancellationToken cancellationToken = default)
+        {
+            Mono.Options.OptionSet options = InitCommandLineOptions();
+
+            List<string> extraArgs;
+            try
+            {
+                // parse the command line
+                extraArgs = options.Parse(args);
+            }
+            catch (OptionException e)
+            {
+                // show message
+                Logger.Fatal(e, "Error in command line options");
+                Logger.Error($"Command line arguments: {string.Join(" ", args)}");
+                // show usage
+                Usage(options);
+                return;
+            }
+
+            InitLogging();
+
+            // show usage if requested
+            if (ShowHelp)
+            {
+                Usage(options);
+                return;
+            }
+
+            // validate and parse extra arguments
+            if (extraArgs.Count > 0)
+            {
+                Logger.Error("Error in command line options");
+                Logger.Error($"Command line arguments: {string.Join(" ", args)}");
+                Usage(options);
+                return;
+            }
+
+            //show version
+            var fileVersion = FileVersionInfo.GetVersionInfo(Assembly.GetExecutingAssembly().Location);
+            Logger.Information($"{ProgramName} V{fileVersion.ProductMajorPart}.{fileVersion.ProductMinorPart}.{fileVersion.ProductBuildPart} starting up...");
+            Logger.Debug($"Informational version: V{(Attribute.GetCustomAttribute(Assembly.GetEntryAssembly(), typeof(AssemblyInformationalVersionAttribute)) as AssemblyInformationalVersionAttribute)?.InformationalVersion}");
+
+            using var host = CreateHostBuilder(args);
+            if (ShowPublisherConfigJsonIp || ShowPublisherConfigJsonPh)
+            {
+                StartWebServer(host);
+            }
+
+            try
+            {
+                await ConsoleServerAsync(cancellationToken).ConfigureAwait(false);
+            }
+            catch (Exception ex)
+            {
+                Logger.Fatal(ex, "OPC UA server failed unexpectedly.");
+            }
+
+            Logger.Information("OPC UA server exiting...");
+        }
+
+        private static Mono.Options.OptionSet InitCommandLineOptions()
+        {
+            return new Mono.Options.OptionSet {
+                // log configuration
+                { "lf|logfile=", $"the filename of the logfile to use.\nDefault: './{_logFileName}'", (string l) => _logFileName = l },
+                { "lt|logflushtimespan=", $"the timespan in seconds when the logfile should be flushed.\nDefault: {_logFileFlushTimeSpanSec} sec", (int s) => {
+                        if (s > 0)
+                        {
+                            _logFileFlushTimeSpanSec = TimeSpan.FromSeconds(s);
+                        }
+                        else
+                        {
+                            throw new OptionException("The logflushtimespan must be a positive number.", "logflushtimespan");
+                        }
+                    }
+                },
+                { "ll|loglevel=", "the loglevel to use (allowed: fatal, error, warn, info, debug, verbose).\nDefault: info", (string l) => {
+                        var logLevels = new List<string> {"fatal", "error", "warn", "info", "debug", "verbose"};
+                        if (logLevels.Contains(l.ToLowerInvariant()))
+                        {
+                            _logLevel = l.ToLowerInvariant();
+                        }
+                        else
+                        {
+                            throw new OptionException("The loglevel must be one of: fatal, error, warn, info, debug, verbose", "loglevel");
+                        }
+                    }
+                },
+
+                // simulation configuration
+                { "sc|simulationcyclecount=", $"count of cycles in one simulation phase\nDefault:  {SimulationCycleCount} cycles", (int i) => SimulationCycleCount = i },
+                { "ct|cycletime=", $"length of one cycle time in milliseconds\nDefault:  {SimulationCycleLength} msec", (int i) => SimulationCycleLength = i },
+                { "ns|nospikes", $"do not generate spike data\nDefault: {!GenerateSpikes}", a => GenerateSpikes = a == null },
+                { "nd|nodips", $"do not generate dip data\nDefault: {!GenerateDips}", a => GenerateDips = a == null },
+                { "np|nopostrend", $"do not generate positive trend data\nDefault: {!GeneratePosTrend}", a => GeneratePosTrend = a == null },
+                { "nn|nonegtrend", $"do not generate negative trend data\nDefault: {!GenerateNegTrend}", a => GenerateNegTrend = a == null },
+                { "nv|nodatavalues", $"do not generate data values\nDefault: {!GenerateData}", a => GenerateData = a == null },
+
+                // Slow and fast nodes.
+                { "sn|slownodes=", $"number of slow nodes\nDefault: {SlowNodeCount}", (uint i) => SlowNodeCount = i },
+                { "sr|slowrate=", $"rate in seconds to change slow nodes\nDefault: {SlowNodeRate / 1000}", (uint i) => SlowNodeRate = i * 1000 },
+                { "st|slowtype=", $"data type of slow nodes ({string.Join("|", Enum.GetNames(typeof(NodeType)))})\nDefault: {SlowNodeType}", a => SlowNodeType = ParseNodeType(a) },
+                { "stl|slowtypelowerbound=", $"lower bound of data type of slow nodes ({string.Join("|", Enum.GetNames(typeof(NodeType)))})\nDefault: min value of node type.", a => SlowNodeMinValue = a },
+                { "stu|slowtypeupperbound=", $"upper bound of data type of slow nodes ({string.Join("|", Enum.GetNames(typeof(NodeType)))})\nDefault: max value of node type.", a => SlowNodeMaxValue = a },
+                { "str|slowtyperandomization=", $"randomization of slow nodes value ({string.Join("|", Enum.GetNames(typeof(NodeType)))})\nDefault: {SlowNodeRandomization}", a => SlowNodeRandomization = bool.Parse(a) },
+                { "sts|slowtypestepsize=", $"step or increment size of slow nodes value ({string.Join("|", Enum.GetNames(typeof(NodeType)))})\nDefault: {SlowNodeStepSize}", a => SlowNodeStepSize = ParseStepSize(a) },
+                { "ssi|slownodesamplinginterval=", $"rate in milliseconds to sample slow nodes\nDefault: {SlowNodeSamplingInterval}", (uint i) => SlowNodeSamplingInterval = i },
+                { "fn|fastnodes=", $"number of fast nodes\nDefault: {FastNodeCount}", (uint i) => FastNodeCount = i },
+                { "fr|fastrate=", $"rate in seconds to change fast nodes\nDefault: {FastNodeRate / 1000}", (uint i) => FastNodeRate = i * 1000 },
+                { "ft|fasttype=", $"data type of fast nodes ({string.Join("|", Enum.GetNames(typeof(NodeType)))})\nDefault: {FastNodeType}", a => FastNodeType = ParseNodeType(a) },
+                { "ftl|fasttypelowerbound=", $"lower bound of data type of fast nodes ({string.Join("|", Enum.GetNames(typeof(NodeType)))})\nDefault: min value of node type.", a => FastNodeMinValue = a },
+                { "ftu|fasttypeupperbound=", $"upper bound of data type of fast nodes ({string.Join("|", Enum.GetNames(typeof(NodeType)))})\nDefault: max value of node type.", a => FastNodeMaxValue = a },
+                { "ftr|fasttyperandomization=", $"randomization of fast nodes value ({string.Join("|", Enum.GetNames(typeof(NodeType)))})\nDefault: {FastNodeRandomization}", a => FastNodeRandomization = bool.Parse(a) },
+                { "fts|fasttypestepsize=", $"step or increment size of fast nodes value ({string.Join("|", Enum.GetNames(typeof(NodeType)))})\nDefault: {FastNodeStepSize}", a => FastNodeStepSize = ParseStepSize(a) },
+                { "fsi|fastnodesamplinginterval=", $"rate in milliseconds to sample fast nodes\nDefault: {FastNodeSamplingInterval}", (uint i) => FastNodeSamplingInterval = i },
+                { "vfr|veryfastrate=", $"rate in milliseconds to change fast nodes\nDefault: {FastNodeRate}", (uint i) => FastNodeRate = i },
+
+                // user defined nodes configuration
+                { "nf|nodesfile=", "the filename which contains the list of nodes to be created in the OPC UA address space.", (string l) => NodesFileName = l },
+
+                // opc configuration
+                { "pn|portnum=", $"the server port of the OPC server endpoint.\nDefault: {ServerPort}", (ushort p) => ServerPort = p },
+                { "op|path=", $"the enpoint URL path part of the OPC server endpoint.\nDefault: '{ServerPath}'", (string a) => ServerPath = a },
+                { "ph|plchostname=", $"the fullqualified hostname of the plc.\nDefault: {Hostname}", (string a) => Hostname = a },
+                { "ol|opcmaxstringlen=", $"the max length of a string opc can transmit/receive.\nDefault: {OpcMaxStringLength}", (int i) => {
+                        if (i > 0)
+                        {
+                            OpcMaxStringLength = i;
+                        }
+                        else
+                        {
+                            throw new OptionException("The max opc string length must be larger than 0.", "opcmaxstringlen");
+                        }
+                    }
+                },
+                { "lr|ldsreginterval=", $"the LDS(-ME) registration interval in ms. If 0, then the registration is disabled.\nDefault: {LdsRegistrationInterval}", (int i) => {
+                        if (i >= 0)
+                        {
+                            LdsRegistrationInterval = i;
+                        }
+                        else
+                        {
+                            throw new OptionException("The ldsreginterval must be larger or equal 0.", "ldsreginterval");
+                        }
+                    }
+                },
+                { "aa|autoaccept", $"all certs are trusted when a connection is established.\nDefault: {AutoAcceptCerts}", a => AutoAcceptCerts = a != null },
+
+                { "ut|unsecuretransport", $"enables the unsecured transport.\nDefault: {EnableUnsecureTransport}", u => EnableUnsecureTransport = u != null },
+
+                { "to|trustowncert", $"the own certificate is put into the trusted certificate store automatically.\nDefault: {TrustMyself}", t => TrustMyself = t != null },
+
+                // cert store options
+                { "at|appcertstoretype=", $"the own application cert store type. \n(allowed values: Directory, X509Store)\nDefault: '{OpcOwnCertStoreType}'", (string s) => {
+                        if (s.Equals(CertificateStoreType.X509Store, StringComparison.OrdinalIgnoreCase) || s.Equals(CertificateStoreType.Directory, StringComparison.OrdinalIgnoreCase))
+                        {
+                            OpcOwnCertStoreType = s.Equals(CertificateStoreType.X509Store, StringComparison.OrdinalIgnoreCase) ? CertificateStoreType.X509Store : CertificateStoreType.Directory;
+                            OpcOwnCertStorePath = s.Equals(CertificateStoreType.X509Store, StringComparison.OrdinalIgnoreCase) ? OpcOwnCertX509StorePathDefault : OpcOwnCertDirectoryStorePathDefault;
+                        }
+                        else
+                        {
+                            throw new OptionException();
+                        }
+                    }
+                },
+
+                { "ap|appcertstorepath=", "the path where the own application cert should be stored\nDefault (depends on store type):\n" +
+                        $"X509Store: '{OpcOwnCertX509StorePathDefault}'\n" +
+                        $"Directory: '{OpcOwnCertDirectoryStorePathDefault}'", (string s) => OpcOwnCertStorePath = s
+                },
+
+                { "tp|trustedcertstorepath=", $"the path of the trusted cert store\nDefault '{OpcTrustedCertDirectoryStorePathDefault}'", (string s) => OpcTrustedCertStorePath = s
+                },
+
+                { "rp|rejectedcertstorepath=", $"the path of the rejected cert store\nDefault '{OpcRejectedCertDirectoryStorePathDefault}'", (string s) => OpcRejectedCertStorePath = s
+                },
+
+                { "ip|issuercertstorepath=", $"the path of the trusted issuer cert store\nDefault '{OpcIssuerCertDirectoryStorePathDefault}'", (string s) => OpcIssuerCertStorePath = s
+                },
+
+                { "csr", $"show data to create a certificate signing request\nDefault '{ShowCreateSigningRequestInfo}'", c => ShowCreateSigningRequestInfo = c != null
+                },
+
+                { "ab|applicationcertbase64=", "update/set this applications certificate with the certificate passed in as bas64 string", (string s) => NewCertificateBase64String = s
+                },
+                { "af|applicationcertfile=", "update/set this applications certificate with the certificate file specified", (string s) =>
+                    {
+                        if (File.Exists(s))
+                        {
+                            NewCertificateFileName = s;
+                        }
+                        else
+                        {
+                            throw new OptionException("The file '{s}' does not exist.", "applicationcertfile");
+                        }
+                    }
+                },
+
+                { "pb|privatekeybase64=", "initial provisioning of the application certificate (with a PEM or PFX fomat) requires a private key passed in as base64 string", (string s) => PrivateKeyBase64String = s
+                },
+                { "pk|privatekeyfile=", "initial provisioning of the application certificate (with a PEM or PFX fomat) requires a private key passed in as file", (string s) =>
+                    {
+                        if (File.Exists(s))
+                        {
+                            PrivateKeyFileName = s;
+                        }
+                        else
+                        {
+                            throw new OptionException("The file '{s}' does not exist.", "privatekeyfile");
+                        }
+                    }
+                },
+
+                { "cp|certpassword=", "the optional password for the PEM or PFX or the installed application certificate", (string s) => CertificatePassword = s
+                },
+
+                { "tb|addtrustedcertbase64=", "adds the certificate to the applications trusted cert store passed in as base64 string (multiple strings supported)", (string s) => TrustedCertificateBase64Strings = ParseListOfStrings(s)
+                },
+                { "tf|addtrustedcertfile=", "adds the certificate file(s) to the applications trusted cert store passed in as base64 string (multiple filenames supported)", (string s) => TrustedCertificateFileNames = ParseListOfFileNames(s, "addtrustedcertfile")
+                },
+
+                { "ib|addissuercertbase64=", "adds the specified issuer certificate to the applications trusted issuer cert store passed in as base64 string (multiple strings supported)", (string s) => IssuerCertificateBase64Strings = ParseListOfStrings(s)
+                },
+                { "if|addissuercertfile=", "adds the specified issuer certificate file(s) to the applications trusted issuer cert store (multiple filenames supported)", (string s) => IssuerCertificateFileNames = ParseListOfFileNames(s, "addissuercertfile")
+                },
+
+                { "rb|updatecrlbase64=", "update the CRL passed in as base64 string to the corresponding cert store (trusted or trusted issuer)", (string s) => CrlBase64String = s
+                },
+                { "uc|updatecrlfile=", "update the CRL passed in as file to the corresponding cert store (trusted or trusted issuer)", (string s) =>
+                    {
+                        if (File.Exists(s))
+                        {
+                            CrlFileName = s;
+                        }
+                        else
+                        {
+                            throw new OptionException("The file '{s}' does not exist.", "updatecrlfile");
+                        }
+                    }
+                },
+
+                { "rc|removecert=", "remove cert(s) with the given thumbprint(s) (multiple thumbprints supported)", (string s) => ThumbprintsToRemove = ParseListOfStrings(s)
+                },
+
+                {"daa|disableanonymousauth", $"flag to disable anonymous authentication. \nDefault: {DisableAnonymousAuth}", d => DisableAnonymousAuth = d != null },
+                {"dua|disableusernamepasswordauth", $"flag to disable username/password authentication. \nDefault: {DisableUsernamePasswordAuth}", d=> DisableUsernamePasswordAuth = d != null },
+                {"dca|disablecertauth", $"flag to disable certificate authentication. \nDefault: {DisableCertAuth}", d => DisableCertAuth = d != null },
+
+                // user management
+                { "au|adminuser=", $"the username of the admin user.\nDefault: {AdminUser}", (string p) => AdminUser = p ?? AdminUser},
+                { "ac|adminpassword=", $"the password of the administrator.\nDefault: {AdminPassword}", (string p) => AdminPassword = p ?? AdminPassword},
+                { "du|defaultuser=", $"the username of the default user.\nDefault: {DefaultUser}", (string p) => DefaultUser = p ?? DefaultUser},
+                { "dc|defaultpassword=", $"the password of the default user.\nDefault: {DefaultPassword}", (string p) => DefaultPassword = p ?? DefaultPassword},
+
+                // Special nodes
+                { "ctb|complextypeboiler", $"add complex type (boiler) to address space.\nDefault: {AddComplexTypeBoiler}", h => AddComplexTypeBoiler = h != null },
+                { "scn|specialcharname", $"add node with special characters in name.\nDefault: {AddSpecialCharName}", h => AddSpecialCharName = h != null },
+                { "lid|longid", $"add node with ID of 3950 chars.\nDefault: {AddLongId}", h => AddLongId = h != null },
+                { "lsn|longstringnodes", $"add nodes with string values of 10/50/100/200 kB.\nDefault: {AddLongStringNodes}", h => AddLongStringNodes = h != null },
+                { "alm|alarms", $"add alarm simulation to address space.\nDefault: {AddAlarmSimulation}", h => AddAlarmSimulation = h != null },
+                { "ses|simpleevents", $"add simple events simulation to address space.\nDefault: {AddSimpleEventsSimulation}", h => AddSimpleEventsSimulation = h != null },
+                { "ref|referencetest", $"add reference test simulation node manager to address space.\nDefault: {AddReferenceTestSimulation}", h => AddReferenceTestSimulation = h != null },
+                { "dalm|deterministicalarms", $"add deterministic alarm simulation to address space.\nDefault: {AddDeterministicAlarmSimulation}", h => AddDeterministicAlarmSimulation = h != null },
+                { "dalmfile|deterministicalarmscripfile=", "Script file for controlling deterministic testing", (string h) => ScriptFileName = h },
+
+                // misc
+                { "sp|showpnjson", $"show OPC Publisher configuration file using IP address as EndpointUrl.\nDefault: {ShowPublisherConfigJsonIp}", h => ShowPublisherConfigJsonIp = h != null },
+                { "sph|showpnjsonph", $"show OPC Publisher configuration file using plchostname as EndpointUrl.\nDefault: {ShowPublisherConfigJsonPh}", h => ShowPublisherConfigJsonPh = h != null },
+                { "spf|showpnfname=", $"filename of the OPC Publisher configuration file to write when using options sp/sph.\nDefault: {PnJson}", (string f) => PnJson = f },
+                { "wp|webport=", $"web server port for hosting OPC Publisher configuration file.\nDefault: {WebServerPort}", (uint i) => WebServerPort = i },
+                { "h|help", "show this message and exit", h => ShowHelp = h != null },
+            };
+        }
+
+        /// <summary>
+        /// Start web server to host pn.json.
+        /// </summary>
+        private static void StartWebServer(IHost host)
+        {
+            try
+            {
+                host.Start();
+                Logger.Information($"Web server started on port {WebServerPort}");
+            }
+            catch (Exception)
+            {
+                Logger.Error($"Could not start web server on port {WebServerPort}");
+            }
+        }
+
+        /// <summary>
+        /// Get IP address of first interface, otherwise host name.
+        /// </summary>
+        private static string GetIpAddress()
+        {
+            string ip = Dns.GetHostName();
+
+            try
+            {
+                // Ignore System.Net.Internals.SocketExceptionFactory+ExtendedSocketException
+                var hostEntry = Dns.GetHostEntry(ip);
+                if (hostEntry.AddressList.Length > 0)
+                {
+                    ip = hostEntry.AddressList[0].ToString();
+                }
+            }
+            catch
+            {
+            }
+
+            return ip;
+        }
+
+        /// <summary>
+        /// Show and save pn.json
+        /// </summary>
+        private static async Task DumpPublisherConfigJsonAsync(string serverPath)
+        {
+            const string NSS = "ns=2;s=";
+            var sb = new StringBuilder();
+
+            sb.AppendLine(Environment.NewLine + "[");
+            sb.AppendLine("  {");
+            sb.AppendLine($"    \"EndpointUrl\": \"opc.tcp://{serverPath}\",");
+            sb.AppendLine("    \"UseSecurity\": false,");
+            sb.AppendLine("    \"OpcNodes\": [");
+
+            if (GenerateData) sb.AppendLine($"      {{ \"Id\": \"{NSS}AlternatingBoolean\" }},");
+            if (GenerateDips) sb.AppendLine($"      {{ \"Id\": \"{NSS}DipData\" }},");
+            if (GenerateNegTrend) sb.AppendLine($"      {{ \"Id\": \"{NSS}NegativeTrendData\" }},");
+            if (GeneratePosTrend) sb.AppendLine($"      {{ \"Id\": \"{NSS}PositiveTrendData\" }},");
+            if (GenerateData) sb.AppendLine($"      {{ \"Id\": \"{NSS}RandomSignedInt32\" }},");
+            if (GenerateData) sb.AppendLine($"      {{ \"Id\": \"{NSS}RandomUnsignedInt32\" }},");
+            if (GenerateSpikes) sb.AppendLine($"      {{ \"Id\": \"{NSS}SpikeData\" }},");
+            if (GenerateData) sb.AppendLine($"      {{ \"Id\": \"{NSS}StepUp\" }},");
+
+            const string SpecialChars = @"\""!§$%&/()=?`´\\+~*'#_-:.;,<>|@^°€µ{[]}";
+            if (AddSpecialCharName) sb.AppendLine($"      {{ \"Id\": \"{NSS}Special_{SpecialChars}\" }},");
+            if (AddLongStringNodes)
+            {
+                sb.AppendLine($"      {{ \"Id\": \"{NSS}LongString10kB\" }},");
+                sb.AppendLine($"      {{ \"Id\": \"{NSS}LongString50kB\" }},");
+                sb.AppendLine($"      {{ \"Id\": \"{NSS}LongString100kB\" }},");
+                sb.AppendLine($"      {{ \"Id\": \"{NSS}LongString200kB\" }},");
+            }
+
+            string slowPublishingInterval = SlowNodeRate > 1000
+                ? $", \"OpcPublishingInterval\": {SlowNodeRate}" // ms
+                : "";
+            string slowSamplingInterval = SlowNodeSamplingInterval > 0
+                ? $", \"OpcSamplingInterval\": {SlowNodeSamplingInterval}" // ms
+                : "";
+            for (int i = 0; i < SlowNodeCount; i++)
+            {
+                sb.AppendLine($"      {{ \"Id\": \"{NSS}Slow{SlowNodeType}{i + 1}\"{slowPublishingInterval}{slowSamplingInterval} }},");
+            }
+
+            string fastPublishingInterval = FastNodeRate > 1000
+               ? $", \"OpcPublishingInterval\": {FastNodeRate}" // ms
+               : "";
+            string fastSamplingInterval = FastNodeSamplingInterval > 0
+                ? $", \"OpcSamplingInterval\": {FastNodeSamplingInterval}" // ms
+                : "";
+            for (int i = 0; i < FastNodeCount; i++)
+            {
+                sb.AppendLine($"      {{ \"Id\": \"{NSS}Fast{FastNodeType}{i + 1}\"{fastPublishingInterval}{fastSamplingInterval} }},");
+            }
+
+            int trimLen = Environment.NewLine.Length + 1;
+            sb.Remove(sb.Length - trimLen, trimLen); // Trim trailing ,\n.
+
+            sb.AppendLine(Environment.NewLine + "    ]");
+            sb.AppendLine("  }");
+            sb.AppendLine("]");
+
+            string pnJson = sb.ToString();
+            Logger.Information($"OPC Publisher configuration file: {PnJson}" + pnJson);
+
+            await File.WriteAllTextAsync(PnJson, pnJson.Trim()).ConfigureAwait(false);
+        }
+
+        /// <summary>
+        /// Parse node data type, default to Int.
+        /// </summary>
+        private static NodeType ParseNodeType(string type)
+        {
+            return Enum.TryParse(type, ignoreCase: true, out NodeType nodeType)
+                ? nodeType
+                : NodeType.UInt;
+        }
+
+        /// <summary>
+        /// Parse step size.
+        /// </summary>
+        private static string ParseStepSize(string stepSize)
+        {
+            if(double.TryParse(stepSize, out double stepSizeResult))
+            {
+                if(stepSizeResult < 0)
+                {
+                    throw new ArgumentException($"Step size cannot be specified as negative value, current value is {stepSize}.");
+                }
+            }
+            else
+            {
+                throw new ArgumentException($"Step size {stepSize} cannot be parsed as numeric value.");
+            }
+
+            return stepSize;
+        }
+
+        /// <summary>
+        /// Run the server.
+        /// </summary>
+        private static async Task ConsoleServerAsync(CancellationToken cancellationToken)
+        {
+            // init OPC configuration and tracing
+            var plcOpcApplicationConfiguration = new OpcApplicationConfiguration();
+            ApplicationConfiguration plcApplicationConfiguration = await plcOpcApplicationConfiguration.ConfigureAsync().ConfigureAwait(false);
+
+            // start the server.
+            Logger.Information($"Starting server on endpoint {plcApplicationConfiguration.ServerConfiguration.BaseAddresses[0]} ...");
+            Logger.Information("Simulation settings are:");
+            Logger.Information($"One simulation phase consists of {SimulationCycleCount} cycles");
+            Logger.Information($"One cycle takes {SimulationCycleLength} milliseconds");
+            Logger.Information($"Spike generation is {(GenerateSpikes ? "enabled" : "disabled")}");
+            Logger.Information($"Data generation is {(GenerateData ? "enabled" : "disabled")}");
+            Logger.Information($"Complex type (boiler) is {(AddComplexTypeBoiler ? "enabled" : "disabled")}");
+            Logger.Information($"Reference Test Simulation is {(AddReferenceTestSimulation ? "enabled" : "disabled")}");
+            Logger.Information($"Simple Events is {(AddSimpleEventsSimulation ? "enabled" : "disabled")}");
+            Logger.Information($"Alarms is {(AddAlarmSimulation ? "enabled" : "disabled")}");
+            Logger.Information($"Deterministic Alarms is {(AddDeterministicAlarmSimulation ? "enabled" : "disabled")}");
+
+            Logger.Information($"Anonymous authentication: {(DisableAnonymousAuth ? "disabled" : "enabled")}");
+            Logger.Information($"Username/Password authentication: {(DisableUsernamePasswordAuth ? "disabled" : "enabled")}");
+            Logger.Information($"Certificate authentication: {(DisableCertAuth ? "disabled" : "enabled")}");
+
+            PlcServer = new PlcServer(TimeService);
+            PlcServer.Start(plcApplicationConfiguration);
+            Logger.Information("OPC UA Server started.");
+
+            PlcSimulation = new PlcSimulation(PlcServer);
+            PlcSimulation.Start();
+
+            if (ShowPublisherConfigJsonIp)
+            {
+                await DumpPublisherConfigJsonAsync($"{GetIpAddress()}:{ServerPort}{ServerPath}").ConfigureAwait(false);
+            }
+            else if (ShowPublisherConfigJsonPh)
+            {
+                await DumpPublisherConfigJsonAsync($"{Hostname}:{ServerPort}{ServerPath}").ConfigureAwait(false);
+            }
+
+            Ready = true;
+            Logger.Information("PLC Simulation started. Press CTRL-C to exit.");
+
+            // wait for Ctrl-C
+
+            // allow canceling the connection process
+            var cancellationTokenSource = CancellationTokenSource.CreateLinkedTokenSource(cancellationToken);
+            Console.CancelKeyPress += (_, eArgs) => {
+                cancellationTokenSource.Cancel();
+                eArgs.Cancel = true;
+            };
+            while (!cancellationTokenSource.Token.WaitHandle.WaitOne(1000))
+            {
+            }
+            PlcSimulation.Stop();
+            PlcServer.Stop();
+        }
+
+        /// <summary>
+        /// Usage message.
+        /// </summary>
+        private static void Usage(Mono.Options.OptionSet options)
+        {
+            // show usage
+            Logger.Information("");
+            Logger.Information($"{ProgramName} V{FileVersionInfo.GetVersionInfo(Assembly.GetExecutingAssembly().Location).FileVersion}");
+            Logger.Information($"Informational version: V{(Attribute.GetCustomAttribute(Assembly.GetEntryAssembly(), typeof(AssemblyInformationalVersionAttribute)) as AssemblyInformationalVersionAttribute)?.InformationalVersion}");
+            Logger.Information("");
+            Logger.Information("Usage: {0}.exe [<options>]", Assembly.GetEntryAssembly().GetName().Name);
+            Logger.Information("");
+            Logger.Information("OPC UA PLC for different data simulation scenarios");
+            Logger.Information("To exit the application, press CTRL-C while it is running.");
+            Logger.Information("");
+            Logger.Information("To specify a list of strings, please use the following format:");
+            Logger.Information("\"<string 1>,<string 2>,...,<string n>\"");
+            Logger.Information("or if one string contains commas:");
+            Logger.Information("\"\"<string 1>\",\"<string 2>\",...,\"<string n>\"\"");
+            Logger.Information("");
+
+            // output the options
+            Logger.Information("Options:");
+            var stringBuilder = new StringBuilder();
+            var stringWriter = new StringWriter(stringBuilder);
+            options.WriteOptionDescriptions(stringWriter);
+            string[] helpLines = stringBuilder.ToString().Split("\n");
+            foreach (var line in helpLines)
+            {
+                Logger.Information(line);
+            }
+            return;
+        }
+
+        /// <summary>
+        /// Initialize logging.
+        /// </summary>
+        private static void InitLogging()
+        {
+            var loggerConfiguration = new LoggerConfiguration();
+
+            // set the log level
+            switch (_logLevel)
+            {
+                case "fatal":
+                    loggerConfiguration.MinimumLevel.Fatal();
+                    OpcTraceToLoggerFatal = 0;
+                    break;
+                case "error":
+                    loggerConfiguration.MinimumLevel.Error();
+                    OpcStackTraceMask = OpcTraceToLoggerError = Utils.TraceMasks.Error;
+                    break;
+                case "warn":
+                    loggerConfiguration.MinimumLevel.Warning();
+                    OpcTraceToLoggerWarning = 0;
+                    break;
+                case "info":
+                    loggerConfiguration.MinimumLevel.Information();
+                    OpcStackTraceMask = OpcTraceToLoggerInformation = 0;
+                    break;
+                case "debug":
+                    loggerConfiguration.MinimumLevel.Debug();
+                    OpcStackTraceMask = OpcTraceToLoggerDebug = Utils.TraceMasks.StackTrace | Utils.TraceMasks.Operation |
+                        Utils.TraceMasks.StartStop | Utils.TraceMasks.ExternalSystem | Utils.TraceMasks.Security;
+                    break;
+                case "verbose":
+                    loggerConfiguration.MinimumLevel.Verbose();
+                    OpcStackTraceMask = OpcTraceToLoggerVerbose = Utils.TraceMasks.All;
+                    break;
+            }
+
+            // set logging sinks
+            loggerConfiguration.WriteTo.Console();
+
+            if (!string.IsNullOrEmpty(Environment.GetEnvironmentVariable("_GW_LOGP")))
+            {
+                _logFileName = Environment.GetEnvironmentVariable("_GW_LOGP");
+            }
+
+            if (!string.IsNullOrEmpty(_logFileName))
+            {
+                // configure rolling file sink
+                const int MAX_LOGFILE_SIZE = 1024 * 1024;
+                const int MAX_RETAINED_LOGFILES = 2;
+                loggerConfiguration.WriteTo.File(_logFileName, fileSizeLimitBytes: MAX_LOGFILE_SIZE, flushToDiskInterval: _logFileFlushTimeSpanSec, rollOnFileSizeLimit: true, retainedFileCountLimit: MAX_RETAINED_LOGFILES);
+            }
+
+            Logger = loggerConfiguration.CreateLogger();
+            Logger.Information($"Current directory is: {Directory.GetCurrentDirectory()}");
+            Logger.Information($"Log file is: {Path.GetFullPath(_logFileName)}");
+            Logger.Information($"Log level is: {_logLevel}");
+            return;
+        }
+
+        /// <summary>
+        /// Helper to build a list of byte arrays out of a comma separated list of base64 strings (optional in double quotes).
+        /// </summary>
+        private static List<string> ParseListOfStrings(string s)
+        {
+            var strings = new List<string>();
+            if (s[0] == '"' && (s.Count(c => c.Equals('"')) % 2 == 0))
+            {
+                while (s.Contains('"'))
+                {
+                    int first = 0;
+                    int next = 0;
+                    first = s.IndexOf('"', next);
+                    next = s.IndexOf('"', ++first);
+                    strings.Add(s[first..next]);
+                    s = s.Substring(++next);
+                }
+            }
+            else if (s.Contains(','))
+            {
+                strings = s.Split(',').ToList();
+                strings.ForEach(st => st.Trim());
+                strings = strings.Select(st => st.Trim()).ToList();
+            }
+            else
+            {
+                strings.Add(s);
+            }
+            return strings;
+        }
+
+        /// <summary>
+        /// Helper to build a list of filenames out of a comma separated list of filenames (optional in double quotes).
+        /// </summary>
+        private static List<string> ParseListOfFileNames(string s, string option)
+        {
+            var fileNames = new List<string>();
+            if (s[0] == '"' && (s.Count(c => c.Equals('"')) % 2 == 0))
+            {
+                while (s.Contains('"'))
+                {
+                    int first = 0;
+                    int next = 0;
+                    first = s.IndexOf('"', next);
+                    next = s.IndexOf('"', ++first);
+                    string fileName = s[first..next];
+                    if (File.Exists(fileName))
+                    {
+                        fileNames.Add(fileName);
+                    }
+                    else
+                    {
+                        throw new OptionException($"The file '{fileName}' does not exist.", option);
+                    }
+                    s = s.Substring(++next);
+                }
+            }
+            else if (s.Contains(','))
+            {
+                List<string> parsedFileNames = s.Split(',').ToList();
+                parsedFileNames = parsedFileNames.Select(st => st.Trim()).ToList();
+                foreach (var fileName in parsedFileNames)
+                {
+                    if (File.Exists(fileName))
+                    {
+                        fileNames.Add(fileName);
+                    }
+                    else
+                    {
+                        throw new OptionException($"The file '{fileName}' does not exist.", option);
+                    }
+                }
+            }
+            else
+            {
+                if (File.Exists(s))
+                {
+                    fileNames.Add(s);
+                }
+                else
+                {
+                    throw new OptionException($"The file '{s}' does not exist.", option);
+                }
+            }
+            return fileNames;
+        }
+
+        /// <summary>
+        /// Configure web server.
+        /// </summary>
+        public static IHost CreateHostBuilder(string[] args)
+        {
+            var host = Host.CreateDefaultBuilder(args)
+                .ConfigureWebHostDefaults(webBuilder =>
+                {
+                    var x = Directory.GetCurrentDirectory();
+                    webBuilder.UseContentRoot(Directory.GetCurrentDirectory()); // Avoid System.InvalidOperationException.
+                    webBuilder.UseUrls($"http://*:{WebServerPort}");
+                    webBuilder.UseStartup<Startup>();
+                }).Build();
+
+            return host;
+        }
+
+        /// <summary>
+        /// Set app folder.
+        /// </summary>
+        private static void InitAppLocation()
+        {
+            string exePath = Process.GetCurrentProcess().MainModule.FileName;
+            string appFolder = Path.GetDirectoryName(exePath);
+
+            // ASP.NET Core 3.1 uses src as default current directory.
+            Directory.SetCurrentDirectory(appFolder);
+        }
+
+        private static string _logFileName = $"{Dns.GetHostName().Split('.')[0].ToLowerInvariant()}-plc.log";
+        private static string _logLevel = "info";
+        private static TimeSpan _logFileFlushTimeSpanSec = TimeSpan.FromSeconds(30);
+    }
 }