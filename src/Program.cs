--- conflicted
+++ resolved
@@ -1,516 +1,483 @@
-﻿namespace OpcPlc;
-
-using Microsoft.AspNetCore.Builder;
-using Microsoft.AspNetCore.Hosting;
-using Microsoft.Extensions.DependencyInjection;
-using Microsoft.Extensions.Hosting;
-using Microsoft.Extensions.Logging;
-using Opc.Ua;
-using OpcPlc.Helpers;
-using OpcPlc.PluginNodes.Models;
-using OpenTelemetry.Logs;
-using OpenTelemetry.Metrics;
-using OpenTelemetry.Resources;
-using System;
-using System.Collections.Generic;
-using System.Collections.Immutable;
-using System.Diagnostics;
-using System.IO;
-using System.Linq;
-using System.Net;
-using System.Reflection;
-using System.Threading;
-using System.Threading.Tasks;
-using static OpcPlc.OpcApplicationConfiguration;
-using static OpcPlc.PlcSimulation;
-
-public static class Program
-{
-    /// <summary>
-    /// Name of the application.
-    /// </summary>
-    public const string ProgramName = "OpcPlc";
-
-    /// <summary>
-    /// Logger Factory Instance.
-    /// </summary>
-    public static ILoggerFactory LoggerFactoryInstance;
-
-    /// <summary>
-    /// Logger.
-    /// </summary>
-    public static ILogger Logger;
-
-    /// <summary>
-    /// Nodes to extend the address space.
-    /// </summary>
-    public static ImmutableList<IPluginNodes> PluginNodes;
-
-    /// <summary>
-    /// OPC UA server object.
-    /// </summary>
-    public static PlcServer PlcServer = null;
-
-    /// <summary>
-    /// Simulation object.
-    /// </summary>
-    public static PlcSimulation PlcSimulation = null;
-
-    /// <summary>
-    /// Service returning <see cref="DateTime"/> values and <see cref="Timer"/> instances. Mocked in tests.
-    /// </summary>
-    public static TimeService TimeService = new();
-
-    /// <summary>
-    /// A flag indicating when the server is up and ready to accept connections.
-    /// </summary>
-    public static volatile bool Ready = false;
-
-    public static bool DisableAnonymousAuth { get; set; } = false;
-
-    public static bool DisableUsernamePasswordAuth { get; set; } = false;
-
-    public static bool DisableCertAuth { get; set; } = false;
-
-    /// <summary>
-    /// Admin user.
-    /// </summary>
-    public static string AdminUser { get; set; } = "sysadmin";
-
-    /// <summary>
-    /// Admin user password.
-    /// </summary>
-    public static string AdminPassword { get; set; } = "demo";
-
-    /// <summary>
-    /// Default user.
-    /// </summary>
-    public static string DefaultUser { get; set; } = "user1";
-
-    /// <summary>
-    /// Default user password.
-    /// </summary>
-    public static string DefaultPassword { get; set; } = "password";
-
-    /// <summary>
-    /// Show OPC Publisher configuration file using IP address as EndpointUrl.
-    /// </summary>
-    public static bool ShowPublisherConfigJsonIp { get; set; }
-
-    /// <summary>
-    /// Show OPC Publisher configuration file using plchostname as EndpointUrl.
-    /// </summary>
-    public static bool ShowPublisherConfigJsonPh { get; set; }
-
-    /// <summary>
-    /// Web server port for hosting OPC Publisher file.
-    /// </summary>
-    public static uint WebServerPort { get; set; } = 8080;
-
-    /// <summary>
-    /// Show usage help.
-    /// </summary>
-    public static bool ShowHelp { get; set; }
-
-    public static string PnJson = "pn.json";
-
-    /// <summary>
-    /// Logging configuration.
-    /// </summary>
-    public static string LogFileName = $"{Dns.GetHostName().Split('.')[0].ToLowerInvariant()}-plc.log";
-    public static string LogLevel = "info";
-    public static string LogLevelForOPCUAServer = "";
-    public static TimeSpan LogFileFlushTimeSpanSec = TimeSpan.FromSeconds(30);
-
-    /// <summary>
-    /// Log to ADX or not
-    /// We need to specify ADX instance endpoint, database, tablename and secret if this is set to true
-    /// </summary>
-    public static bool LogToADX = false;
-
-    public enum NodeType
-    {
-        UInt,
-        Double,
-        Bool,
-        UIntArray,
-    }
-
-    /// <summary>
-    /// Synchronous main method of the app.
-    /// </summary>
-    public static void Main(string[] args)
-    {
-        // Start OPC UA server.
-        MainAsync(args).Wait();
-    }
-
-    /// <summary>
-    /// Asynchronous part of the main method of the app.
-    /// </summary>
-    public static async Task MainAsync(string[] args, CancellationToken cancellationToken = default)
-    {
-        LoadPluginNodes();
-
-        Mono.Options.OptionSet options = CliOptions.InitCommandLineOptions();
-
-        // Parse the command line
-        List<string> extraArgs = options.Parse(args);
-
-        InitLogging();
-
-        StartWebServer(args);
-
-        // Show usage if requested
-        if (ShowHelp)
-        {
-            CliOptions.PrintUsage(options);
-            return;
-        }
-
-        // Validate and parse extra arguments
-        if (extraArgs.Count > 0)
-        {
-            Logger.LogWarning($"Found one or more invalid command line arguments: {string.Join(" ", extraArgs)}");
-            CliOptions.PrintUsage(options);
-        }
-
-        LogLogo();
-
-        Logger.LogInformation("Current directory: {currentDirectory}", Directory.GetCurrentDirectory());
-        Logger.LogInformation("Log file: {logFileName}", Path.GetFullPath(LogFileName));
-        Logger.LogInformation("Log level: {logLevel}", LogLevel);
-
-        // Show version.
-        var fileVersion = FileVersionInfo.GetVersionInfo(Assembly.GetExecutingAssembly().Location);
-        Logger.LogInformation("{ProgramName} {version} starting up ...",
-            ProgramName,
-            $"v{fileVersion.ProductMajorPart}.{fileVersion.ProductMinorPart}.{fileVersion.ProductBuildPart} (SDK {Utils.GetAssemblyBuildNumber()})");
-        Logger.LogDebug("Informational version: {version}",
-            $"v{(Attribute.GetCustomAttribute(Assembly.GetEntryAssembly(), typeof(AssemblyInformationalVersionAttribute)) as AssemblyInformationalVersionAttribute)?.InformationalVersion} (SDK {Utils.GetAssemblySoftwareVersion()} from {Utils.GetAssemblyTimestamp()})");
-        Logger.LogDebug("Build date: {date}",
-            $"{File.GetCreationTime(Assembly.GetExecutingAssembly().Location)}");
-
-        try
-        {
-            await ConsoleServerAsync(cancellationToken).ConfigureAwait(false);
-        }
-        catch (Exception ex)
-        {
-            Logger.LogCritical(ex, "OPC UA server failed unexpectedly");
-        }
-
-        Logger.LogInformation("OPC UA server exiting...");
-    }
-
-    /// <summary>
-    /// Load plugin nodes using reflection.
-    /// </summary>
-    private static void LoadPluginNodes()
-    {
-        var pluginNodesType = typeof(IPluginNodes);
-
-        PluginNodes = pluginNodesType.Assembly.ExportedTypes
-            .Where(t => pluginNodesType.IsAssignableFrom(t) &&
-                        !t.IsInterface &&
-                        !t.IsAbstract)
-            .Select(t => Activator.CreateInstance(t))
-            .Cast<IPluginNodes>()
-            .ToImmutableList();
-    }
-
-    /// <summary>
-<<<<<<< HEAD
-=======
-    /// Start web server to host pn.json.
-    /// </summary>
-    private static void StartWebServer(IHost host)
-    {
-        try
-        {
-            host.Start();
-
-            if (ShowPublisherConfigJsonIp)
-            {
-                Logger.Information("Web server started: {pnJsonUri}", $"http://{GetIpAddress()}:{WebServerPort}/{PnJson}");
-            }
-            else if (ShowPublisherConfigJsonPh)
-            {
-                Logger.Information("Web server started: {pnJsonUri}", $"http://{Hostname}:{WebServerPort}/{PnJson}");
-            }
-            else
-            {
-                Logger.Information("Web server started on port {webServerPort}", WebServerPort);
-            }
-        }
-        catch (Exception e)
-        {
-            Logger.Error("Could not start web server on port {webServerPort}: {message}",
-                WebServerPort,
-                e.Message);
-        }
-    }
-
-    /// <summary>
->>>>>>> deed0db8
-    /// Get IP address of first interface, otherwise host name.
-    /// </summary>
-    private static string GetIpAddress()
-    {
-        string ip = Dns.GetHostName();
-
-        try
-        {
-            // Ignore System.Net.Internals.SocketExceptionFactory+ExtendedSocketException
-            var hostEntry = Dns.GetHostEntry(ip);
-            if (hostEntry.AddressList.Length > 0)
-            {
-                ip = hostEntry.AddressList[0].ToString();
-            }
-        }
-        catch { }
-
-        return ip;
-    }
-
-    /// <summary>
-    /// Run the server.
-    /// </summary>
-    private static async Task ConsoleServerAsync(CancellationToken cancellationToken)
-    {
-        var stackLogger = LoggerFactoryInstance.CreateLogger("OPC");
-
-        // init OPC configuration and tracing
-        var plcOpcApplicationConfiguration = new OpcApplicationConfiguration();
-        ApplicationConfiguration plcApplicationConfiguration = await plcOpcApplicationConfiguration.ConfigureAsync(stackLogger).ConfigureAwait(false);
-
-        // start the server.
-        Logger.LogInformation("Starting server on endpoint {endpoint} ...", plcApplicationConfiguration.ServerConfiguration.BaseAddresses[0]);
-        Logger.LogInformation("Simulation settings are:");
-        Logger.LogInformation("One simulation phase consists of {SimulationCycleCount} cycles", SimulationCycleCount);
-        Logger.LogInformation("One cycle takes {SimulationCycleLength} ms", SimulationCycleLength);
-        Logger.LogInformation("Reference test simulation: {addReferenceTestSimulation}",
-            AddReferenceTestSimulation ? "Enabled" : "Disabled");
-        Logger.LogInformation("Simple events: {addSimpleEventsSimulation}",
-            AddSimpleEventsSimulation ? "Enabled" : "Disabled");
-        Logger.LogInformation("Alarms: {addAlarmSimulation}", AddAlarmSimulation ? "Enabled" : "Disabled");
-        Logger.LogInformation("Deterministic alarms: {deterministicAlarmSimulation}",
-            DeterministicAlarmSimulationFile != null ? "Enabled" : "Disabled");
-
-        Logger.LogInformation("Anonymous authentication: {anonymousAuth}", DisableAnonymousAuth ? "Disabled" : "Enabled");
-        Logger.LogInformation("Reject chain validation with CA certs with unknown revocation status: {rejectValidationUnknownRevocStatus}", DontRejectUnknownRevocationStatus ? "Disabled" : "Enabled");
-        Logger.LogInformation("Username/Password authentication: {usernamePasswordAuth}", DisableUsernamePasswordAuth ? "Disabled" : "Enabled");
-        Logger.LogInformation("Certificate authentication: {certAuth}", DisableCertAuth ? "Disabled" : "Enabled");
-
-        var logger = LoggerFactoryInstance.CreateLogger<PlcServer>();
-
-        // Add simple events, alarms, reference test simulation and deterministic alarms.
-        PlcServer = new PlcServer(TimeService, logger);
-        PlcServer.Start(plcApplicationConfiguration);
-        Logger.LogInformation("OPC UA Server started");
-
-        // Add remaining base simulations.
-        PlcSimulation = new PlcSimulation(PlcServer);
-        PlcSimulation.Start();
-
-        if (ShowPublisherConfigJsonIp)
-        {
-            await PnJsonHelper.PrintPublisherConfigJsonAsync(
-                PnJson,
-                $"{GetIpAddress()}:{ServerPort}{ServerPath}",
-                PluginNodes,
-                Logger).ConfigureAwait(false);
-        }
-        else if (ShowPublisherConfigJsonPh)
-        {
-            await PnJsonHelper.PrintPublisherConfigJsonAsync(
-                PnJson,
-                $"{Hostname}:{ServerPort}{ServerPath}",
-                PluginNodes,
-                Logger).ConfigureAwait(false);
-        }
-
-        Ready = true;
-        Logger.LogInformation("PLC simulation started, press Ctrl+C to exit ...");
-
-        // Wait for Ctrl-C to allow canceling the connection process.
-        var cancellationTokenSource = CancellationTokenSource.CreateLinkedTokenSource(cancellationToken);
-        Console.CancelKeyPress += (_, eArgs) =>
-        {
-            cancellationTokenSource.Cancel();
-            eArgs.Cancel = true;
-        };
-
-        while (!cancellationTokenSource.Token.WaitHandle.WaitOne(1000))
-        {
-            // Wait for cancellation.
-        }
-
-        PlcSimulation.Stop();
-        PlcServer.Stop();
-    }
-
-    /// <summary>
-    /// Initialize logging.
-    /// </summary>
-    private static void InitLogging()
-    {
-        if (string.IsNullOrWhiteSpace(LogLevelForOPCUAServer))
-        {
-            LogLevelForOPCUAServer = LogLevel;
-        }
-
-        switch (LogLevelForOPCUAServer)
-        {
-            case "fatal":
-                OpcStackTraceMask = OpcTraceToLoggerFatal = 0;
-                break;
-            case "error":
-                OpcStackTraceMask = OpcTraceToLoggerError = Utils.TraceMasks.Error;
-                break;
-            case "warn":
-                OpcStackTraceMask = OpcTraceToLoggerError = Utils.TraceMasks.Error | Utils.TraceMasks.StackTrace;
-                OpcTraceToLoggerWarning = Utils.TraceMasks.StackTrace;
-                OpcStackTraceMask |= OpcTraceToLoggerWarning;
-                break;
-            case "info":
-                OpcTraceToLoggerError = Utils.TraceMasks.Error;
-                OpcTraceToLoggerWarning = Utils.TraceMasks.StackTrace;
-                OpcTraceToLoggerInformation = Utils.TraceMasks.Security;
-                OpcStackTraceMask = OpcTraceToLoggerError | OpcTraceToLoggerInformation | OpcTraceToLoggerWarning;
-                break;
-            case "debug":
-                OpcTraceToLoggerError = Utils.TraceMasks.Error;
-                OpcTraceToLoggerWarning = Utils.TraceMasks.StackTrace;
-                OpcTraceToLoggerInformation = Utils.TraceMasks.Security;
-                OpcTraceToLoggerDebug = Utils.TraceMasks.Operation | Utils.TraceMasks.StartStop | Utils.TraceMasks.ExternalSystem | Utils.TraceMasks.OperationDetail | Utils.TraceMasks.Service | Utils.TraceMasks.ServiceDetail;
-                OpcStackTraceMask = OpcTraceToLoggerError | OpcTraceToLoggerInformation | OpcTraceToLoggerDebug | OpcTraceToLoggerWarning;
-                break;
-            case "verbose":
-                OpcTraceToLoggerError = Utils.TraceMasks.Error | Utils.TraceMasks.StackTrace;
-                OpcTraceToLoggerInformation = Utils.TraceMasks.Security;
-                OpcStackTraceMask = OpcTraceToLoggerVerbose = Utils.TraceMasks.All;
-                break;
-        }
-    }
-
-    /// <summary>
-    /// Configure web server.
-    /// </summary>
-    public static void StartWebServer(string[] args)
-    {
-        try
-        {
-            var builder = WebApplication.CreateBuilder(args);
-
-            builder.Services.AddControllers();
-            builder.Services.AddEndpointsApiExplorer();
-            builder.Services.AddAuthorization();
-
-            builder.Services
-                .AddOpenTelemetry()
-                .WithMetrics(opts => opts
-                    .SetResourceBuilder(ResourceBuilder.CreateDefault().AddService("opc-plc"))
-                    .AddMeter(DiagnosticsConfig.Meter.Name)
-                    .AddProcessInstrumentation()
-                    .AddRuntimeInstrumentation()
-                    .AddPrometheusExporter()
-                );
-
-            LoggerFactoryInstance = LoggerFactory.Create(builder =>
-            {
-                // sets up OpenTelemetry logs for Information and above. * refers to all categories.
-                builder.ClearProviders();
-
-                // set the log level
-                switch (LogLevel)
-                {
-                    case "fatal":
-                        builder.SetMinimumLevel(Microsoft.Extensions.Logging.LogLevel.Critical);
-                        break;
-                    case "error":
-                        builder.SetMinimumLevel(Microsoft.Extensions.Logging.LogLevel.Error);
-                        break;
-                    case "warn":
-                        builder.SetMinimumLevel(Microsoft.Extensions.Logging.LogLevel.Warning);
-                        break;
-                    case "info":
-                        builder.SetMinimumLevel(Microsoft.Extensions.Logging.LogLevel.Information);
-                        break;
-                    case "debug":
-                        builder.SetMinimumLevel(Microsoft.Extensions.Logging.LogLevel.Debug);
-                        break;
-                    case "verbose":
-                        builder.SetMinimumLevel(Microsoft.Extensions.Logging.LogLevel.Trace);
-                        break;
-                }
-
-                builder.AddSimpleConsole(options =>
-                {
-                    options.IncludeScopes = true;
-                    options.SingleLine = true;
-                    options.TimestampFormat = "HH:mm:ss.ffff ";
-                });
-                builder.AddOpenTelemetryLogging();
-            });
-
-            Logger = LoggerFactoryInstance.CreateLogger(nameof(Program));
-
-            var metricLogger = LoggerFactoryInstance.CreateLogger("Metrics");
-            DiagnosticsConfig.SetLogger(metricLogger);
-
-            builder.WebHost.UseUrls($"http://*:{WebServerPort}");
-            builder.WebHost.UseContentRoot(Directory.GetCurrentDirectory());
-
-            var app = builder.Build();
-            app.UseOpenTelemetryPrometheusScrapingEndpoint();
-            app.UseAuthorization();
-            app.MapControllers();
-            app.MapControllerRoute(name: "default", pattern: "{controller=Home}/{action=Index}");
-
-            if (app.Environment.IsDevelopment())
-            {
-                app.UseDeveloperExceptionPage();
-            }
-
-            app.RunAsync();
-            /*
-            app.Run(async context =>
-            {
-                if (context.Request.Method == "GET" && context.Request.Path == (Program.PnJson[0] != '/' ? "/" : string.Empty) + Program.PnJson &&
-                    File.Exists(Program.PnJson))
-                {
-                    context.Response.ContentType = "application/json";
-                    await context.Response.WriteAsync(await File.ReadAllTextAsync(Program.PnJson).ConfigureAwait(false)).ConfigureAwait(false);
-                }
-                else
-                {
-
-                    context.Response.StatusCode = 404;
-                }
-            });
-            */
-            Logger.LogInformation("Web server started on port {webServerPort}", WebServerPort);
-        }
-        catch (Exception e)
-        {
-            Logger.LogError("Could not start web server on port {webServerPort}: {message}",
-                WebServerPort,
-                e.Message);
-        }
-    }
-
-    private static void LogLogo()
-    {
-        Logger.LogInformation(
-            @"
- ██████╗ ██████╗  ██████╗    ██████╗ ██╗      ██████╗
-██╔═══██╗██╔══██╗██╔════╝    ██╔══██╗██║     ██╔════╝
-██║   ██║██████╔╝██║         ██████╔╝██║     ██║
-██║   ██║██╔═══╝ ██║         ██╔═══╝ ██║     ██║
-╚██████╔╝██║     ╚██████╗    ██║     ███████╗╚██████╗
- ╚═════╝ ╚═╝      ╚═════╝    ╚═╝     ╚══════╝ ╚═════╝
-");
-    }
-
-}
+﻿namespace OpcPlc;
+
+using Microsoft.AspNetCore.Builder;
+using Microsoft.AspNetCore.Hosting;
+using Microsoft.Extensions.DependencyInjection;
+using Microsoft.Extensions.Hosting;
+using Microsoft.Extensions.Logging;
+using Opc.Ua;
+using OpcPlc.Helpers;
+using OpcPlc.PluginNodes.Models;
+using OpenTelemetry.Logs;
+using OpenTelemetry.Metrics;
+using OpenTelemetry.Resources;
+using System;
+using System.Collections.Generic;
+using System.Collections.Immutable;
+using System.Diagnostics;
+using System.IO;
+using System.Linq;
+using System.Net;
+using System.Reflection;
+using System.Threading;
+using System.Threading.Tasks;
+using static OpcPlc.OpcApplicationConfiguration;
+using static OpcPlc.PlcSimulation;
+
+public static class Program
+{
+    /// <summary>
+    /// Name of the application.
+    /// </summary>
+    public const string ProgramName = "OpcPlc";
+
+    /// <summary>
+    /// Logger Factory Instance.
+    /// </summary>
+    public static ILoggerFactory LoggerFactoryInstance;
+
+    /// <summary>
+    /// Logger.
+    /// </summary>
+    public static ILogger Logger;
+
+    /// <summary>
+    /// Nodes to extend the address space.
+    /// </summary>
+    public static ImmutableList<IPluginNodes> PluginNodes;
+
+    /// <summary>
+    /// OPC UA server object.
+    /// </summary>
+    public static PlcServer PlcServer = null;
+
+    /// <summary>
+    /// Simulation object.
+    /// </summary>
+    public static PlcSimulation PlcSimulation = null;
+
+    /// <summary>
+    /// Service returning <see cref="DateTime"/> values and <see cref="Timer"/> instances. Mocked in tests.
+    /// </summary>
+    public static TimeService TimeService = new();
+
+    /// <summary>
+    /// A flag indicating when the server is up and ready to accept connections.
+    /// </summary>
+    public static volatile bool Ready = false;
+
+    public static bool DisableAnonymousAuth { get; set; } = false;
+
+    public static bool DisableUsernamePasswordAuth { get; set; } = false;
+
+    public static bool DisableCertAuth { get; set; } = false;
+
+    /// <summary>
+    /// Admin user.
+    /// </summary>
+    public static string AdminUser { get; set; } = "sysadmin";
+
+    /// <summary>
+    /// Admin user password.
+    /// </summary>
+    public static string AdminPassword { get; set; } = "demo";
+
+    /// <summary>
+    /// Default user.
+    /// </summary>
+    public static string DefaultUser { get; set; } = "user1";
+
+    /// <summary>
+    /// Default user password.
+    /// </summary>
+    public static string DefaultPassword { get; set; } = "password";
+
+    /// <summary>
+    /// Show OPC Publisher configuration file using IP address as EndpointUrl.
+    /// </summary>
+    public static bool ShowPublisherConfigJsonIp { get; set; }
+
+    /// <summary>
+    /// Show OPC Publisher configuration file using plchostname as EndpointUrl.
+    /// </summary>
+    public static bool ShowPublisherConfigJsonPh { get; set; }
+
+    /// <summary>
+    /// Web server port for hosting OPC Publisher file.
+    /// </summary>
+    public static uint WebServerPort { get; set; } = 8080;
+
+    /// <summary>
+    /// Show usage help.
+    /// </summary>
+    public static bool ShowHelp { get; set; }
+
+    public static string PnJson = "pn.json";
+
+    /// <summary>
+    /// Logging configuration.
+    /// </summary>
+    public static string LogFileName = $"{Dns.GetHostName().Split('.')[0].ToLowerInvariant()}-plc.log";
+    public static string LogLevel = "info";
+    public static string LogLevelForOPCUAServer = "";
+    public static TimeSpan LogFileFlushTimeSpanSec = TimeSpan.FromSeconds(30);
+
+    /// <summary>
+    /// Log to ADX or not
+    /// We need to specify ADX instance endpoint, database, tablename and secret if this is set to true
+    /// </summary>
+    public static bool LogToADX = false;
+
+    public enum NodeType
+    {
+        UInt,
+        Double,
+        Bool,
+        UIntArray,
+    }
+
+    /// <summary>
+    /// Synchronous main method of the app.
+    /// </summary>
+    public static void Main(string[] args)
+    {
+        // Start OPC UA server.
+        MainAsync(args).Wait();
+    }
+
+    /// <summary>
+    /// Asynchronous part of the main method of the app.
+    /// </summary>
+    public static async Task MainAsync(string[] args, CancellationToken cancellationToken = default)
+    {
+        LoadPluginNodes();
+
+        Mono.Options.OptionSet options = CliOptions.InitCommandLineOptions();
+
+        // Parse the command line
+        List<string> extraArgs = options.Parse(args);
+
+        InitLogging();
+
+        StartWebServer(args);
+
+        // Show usage if requested
+        if (ShowHelp)
+        {
+            CliOptions.PrintUsage(options);
+            return;
+        }
+
+        // Validate and parse extra arguments
+        if (extraArgs.Count > 0)
+        {
+            Logger.LogWarning($"Found one or more invalid command line arguments: {string.Join(" ", extraArgs)}");
+            CliOptions.PrintUsage(options);
+        }
+
+        LogLogo();
+
+        Logger.LogInformation("Current directory: {currentDirectory}", Directory.GetCurrentDirectory());
+        Logger.LogInformation("Log file: {logFileName}", Path.GetFullPath(LogFileName));
+        Logger.LogInformation("Log level: {logLevel}", LogLevel);
+
+        // Show version.
+        var fileVersion = FileVersionInfo.GetVersionInfo(Assembly.GetExecutingAssembly().Location);
+        Logger.LogInformation("{ProgramName} {version} starting up ...",
+            ProgramName,
+            $"v{fileVersion.ProductMajorPart}.{fileVersion.ProductMinorPart}.{fileVersion.ProductBuildPart} (SDK {Utils.GetAssemblyBuildNumber()})");
+        Logger.LogDebug("Informational version: {version}",
+            $"v{(Attribute.GetCustomAttribute(Assembly.GetEntryAssembly(), typeof(AssemblyInformationalVersionAttribute)) as AssemblyInformationalVersionAttribute)?.InformationalVersion} (SDK {Utils.GetAssemblySoftwareVersion()} from {Utils.GetAssemblyTimestamp()})");
+        Logger.LogDebug("Build date: {date}",
+            $"{File.GetCreationTime(Assembly.GetExecutingAssembly().Location)}");
+
+        try
+        {
+            await ConsoleServerAsync(cancellationToken).ConfigureAwait(false);
+        }
+        catch (Exception ex)
+        {
+            Logger.LogCritical(ex, "OPC UA server failed unexpectedly");
+        }
+
+        Logger.LogInformation("OPC UA server exiting...");
+    }
+
+    /// <summary>
+    /// Load plugin nodes using reflection.
+    /// </summary>
+    private static void LoadPluginNodes()
+    {
+        var pluginNodesType = typeof(IPluginNodes);
+
+        PluginNodes = pluginNodesType.Assembly.ExportedTypes
+            .Where(t => pluginNodesType.IsAssignableFrom(t) &&
+                        !t.IsInterface &&
+                        !t.IsAbstract)
+            .Select(t => Activator.CreateInstance(t))
+            .Cast<IPluginNodes>()
+            .ToImmutableList();
+    }
+
+    /// <summary>
+    /// Get IP address of first interface, otherwise host name.
+    /// </summary>
+    private static string GetIpAddress()
+    {
+        string ip = Dns.GetHostName();
+
+        try
+        {
+            // Ignore System.Net.Internals.SocketExceptionFactory+ExtendedSocketException
+            var hostEntry = Dns.GetHostEntry(ip);
+            if (hostEntry.AddressList.Length > 0)
+            {
+                ip = hostEntry.AddressList[0].ToString();
+            }
+        }
+        catch { }
+
+        return ip;
+    }
+
+    /// <summary>
+    /// Run the server.
+    /// </summary>
+    private static async Task ConsoleServerAsync(CancellationToken cancellationToken)
+    {
+        var stackLogger = LoggerFactoryInstance.CreateLogger("OPC");
+
+        // init OPC configuration and tracing
+        var plcOpcApplicationConfiguration = new OpcApplicationConfiguration();
+        ApplicationConfiguration plcApplicationConfiguration = await plcOpcApplicationConfiguration.ConfigureAsync(stackLogger).ConfigureAwait(false);
+
+        // start the server.
+        Logger.LogInformation("Starting server on endpoint {endpoint} ...", plcApplicationConfiguration.ServerConfiguration.BaseAddresses[0]);
+        Logger.LogInformation("Simulation settings are:");
+        Logger.LogInformation("One simulation phase consists of {SimulationCycleCount} cycles", SimulationCycleCount);
+        Logger.LogInformation("One cycle takes {SimulationCycleLength} ms", SimulationCycleLength);
+        Logger.LogInformation("Reference test simulation: {addReferenceTestSimulation}",
+            AddReferenceTestSimulation ? "Enabled" : "Disabled");
+        Logger.LogInformation("Simple events: {addSimpleEventsSimulation}",
+            AddSimpleEventsSimulation ? "Enabled" : "Disabled");
+        Logger.LogInformation("Alarms: {addAlarmSimulation}", AddAlarmSimulation ? "Enabled" : "Disabled");
+        Logger.LogInformation("Deterministic alarms: {deterministicAlarmSimulation}",
+            DeterministicAlarmSimulationFile != null ? "Enabled" : "Disabled");
+
+        Logger.LogInformation("Anonymous authentication: {anonymousAuth}", DisableAnonymousAuth ? "Disabled" : "Enabled");
+        Logger.LogInformation("Reject chain validation with CA certs with unknown revocation status: {rejectValidationUnknownRevocStatus}", DontRejectUnknownRevocationStatus ? "Disabled" : "Enabled");
+        Logger.LogInformation("Username/Password authentication: {usernamePasswordAuth}", DisableUsernamePasswordAuth ? "Disabled" : "Enabled");
+        Logger.LogInformation("Certificate authentication: {certAuth}", DisableCertAuth ? "Disabled" : "Enabled");
+
+        var logger = LoggerFactoryInstance.CreateLogger<PlcServer>();
+
+        // Add simple events, alarms, reference test simulation and deterministic alarms.
+        PlcServer = new PlcServer(TimeService, logger);
+        PlcServer.Start(plcApplicationConfiguration);
+        Logger.LogInformation("OPC UA Server started");
+
+        // Add remaining base simulations.
+        PlcSimulation = new PlcSimulation(PlcServer);
+        PlcSimulation.Start();
+
+        if (ShowPublisherConfigJsonIp)
+        {
+            await PnJsonHelper.PrintPublisherConfigJsonAsync(
+                PnJson,
+                $"{GetIpAddress()}:{ServerPort}{ServerPath}",
+                PluginNodes,
+                Logger).ConfigureAwait(false);
+        }
+        else if (ShowPublisherConfigJsonPh)
+        {
+            await PnJsonHelper.PrintPublisherConfigJsonAsync(
+                PnJson,
+                $"{Hostname}:{ServerPort}{ServerPath}",
+                PluginNodes,
+                Logger).ConfigureAwait(false);
+        }
+
+        Ready = true;
+        Logger.LogInformation("PLC simulation started, press Ctrl+C to exit ...");
+
+        // Wait for Ctrl-C to allow canceling the connection process.
+        var cancellationTokenSource = CancellationTokenSource.CreateLinkedTokenSource(cancellationToken);
+        Console.CancelKeyPress += (_, eArgs) =>
+        {
+            cancellationTokenSource.Cancel();
+            eArgs.Cancel = true;
+        };
+
+        while (!cancellationTokenSource.Token.WaitHandle.WaitOne(1000))
+        {
+            // Wait for cancellation.
+        }
+
+        PlcSimulation.Stop();
+        PlcServer.Stop();
+    }
+
+    /// <summary>
+    /// Initialize logging.
+    /// </summary>
+    private static void InitLogging()
+    {
+        if (string.IsNullOrWhiteSpace(LogLevelForOPCUAServer))
+        {
+            LogLevelForOPCUAServer = LogLevel;
+        }
+
+        switch (LogLevelForOPCUAServer)
+        {
+            case "fatal":
+                OpcStackTraceMask = OpcTraceToLoggerFatal = 0;
+                break;
+            case "error":
+                OpcStackTraceMask = OpcTraceToLoggerError = Utils.TraceMasks.Error;
+                break;
+            case "warn":
+                OpcStackTraceMask = OpcTraceToLoggerError = Utils.TraceMasks.Error | Utils.TraceMasks.StackTrace;
+                OpcTraceToLoggerWarning = Utils.TraceMasks.StackTrace;
+                OpcStackTraceMask |= OpcTraceToLoggerWarning;
+                break;
+            case "info":
+                OpcTraceToLoggerError = Utils.TraceMasks.Error;
+                OpcTraceToLoggerWarning = Utils.TraceMasks.StackTrace;
+                OpcTraceToLoggerInformation = Utils.TraceMasks.Security;
+                OpcStackTraceMask = OpcTraceToLoggerError | OpcTraceToLoggerInformation | OpcTraceToLoggerWarning;
+                break;
+            case "debug":
+                OpcTraceToLoggerError = Utils.TraceMasks.Error;
+                OpcTraceToLoggerWarning = Utils.TraceMasks.StackTrace;
+                OpcTraceToLoggerInformation = Utils.TraceMasks.Security;
+                OpcTraceToLoggerDebug = Utils.TraceMasks.Operation | Utils.TraceMasks.StartStop | Utils.TraceMasks.ExternalSystem | Utils.TraceMasks.OperationDetail | Utils.TraceMasks.Service | Utils.TraceMasks.ServiceDetail;
+                OpcStackTraceMask = OpcTraceToLoggerError | OpcTraceToLoggerInformation | OpcTraceToLoggerDebug | OpcTraceToLoggerWarning;
+                break;
+            case "verbose":
+                OpcTraceToLoggerError = Utils.TraceMasks.Error | Utils.TraceMasks.StackTrace;
+                OpcTraceToLoggerInformation = Utils.TraceMasks.Security;
+                OpcStackTraceMask = OpcTraceToLoggerVerbose = Utils.TraceMasks.All;
+                break;
+        }
+    }
+
+    /// <summary>
+    /// Configure web server.
+    /// </summary>
+    public static void StartWebServer(string[] args)
+    {
+        try
+        {
+            var builder = WebApplication.CreateBuilder(args);
+
+            builder.Services.AddControllers();
+            builder.Services.AddEndpointsApiExplorer();
+            builder.Services.AddAuthorization();
+
+            builder.Services
+                .AddOpenTelemetry()
+                .WithMetrics(opts => opts
+                    .SetResourceBuilder(ResourceBuilder.CreateDefault().AddService("opc-plc"))
+                    .AddMeter(DiagnosticsConfig.Meter.Name)
+                    .AddProcessInstrumentation()
+                    .AddRuntimeInstrumentation()
+                    .AddPrometheusExporter()
+                );
+
+            LoggerFactoryInstance = LoggerFactory.Create(builder =>
+            {
+                // sets up OpenTelemetry logs for Information and above. * refers to all categories.
+                builder.ClearProviders();
+
+                // set the log level
+                switch (LogLevel)
+                {
+                    case "fatal":
+                        builder.SetMinimumLevel(Microsoft.Extensions.Logging.LogLevel.Critical);
+                        break;
+                    case "error":
+                        builder.SetMinimumLevel(Microsoft.Extensions.Logging.LogLevel.Error);
+                        break;
+                    case "warn":
+                        builder.SetMinimumLevel(Microsoft.Extensions.Logging.LogLevel.Warning);
+                        break;
+                    case "info":
+                        builder.SetMinimumLevel(Microsoft.Extensions.Logging.LogLevel.Information);
+                        break;
+                    case "debug":
+                        builder.SetMinimumLevel(Microsoft.Extensions.Logging.LogLevel.Debug);
+                        break;
+                    case "verbose":
+                        builder.SetMinimumLevel(Microsoft.Extensions.Logging.LogLevel.Trace);
+                        break;
+                }
+
+                builder.AddSimpleConsole(options =>
+                {
+                    options.IncludeScopes = true;
+                    options.SingleLine = true;
+                    options.TimestampFormat = "HH:mm:ss.ffff ";
+                });
+                builder.AddOpenTelemetryLogging();
+            });
+
+            Logger = LoggerFactoryInstance.CreateLogger(nameof(Program));
+
+            var metricLogger = LoggerFactoryInstance.CreateLogger("Metrics");
+            DiagnosticsConfig.SetLogger(metricLogger);
+
+            builder.WebHost.UseUrls($"http://*:{WebServerPort}");
+            builder.WebHost.UseContentRoot(Directory.GetCurrentDirectory());
+
+            var app = builder.Build();
+            app.UseOpenTelemetryPrometheusScrapingEndpoint();
+            app.UseAuthorization();
+            app.MapControllers();
+            app.MapControllerRoute(name: "default", pattern: "{controller=Home}/{action=Index}");
+
+            if (app.Environment.IsDevelopment())
+            {
+                app.UseDeveloperExceptionPage();
+            }
+
+            app.RunAsync();
+            /*
+            app.Run(async context =>
+            {
+                if (context.Request.Method == "GET" && context.Request.Path == (Program.PnJson[0] != '/' ? "/" : string.Empty) + Program.PnJson &&
+                    File.Exists(Program.PnJson))
+                {
+                    context.Response.ContentType = "application/json";
+                    await context.Response.WriteAsync(await File.ReadAllTextAsync(Program.PnJson).ConfigureAwait(false)).ConfigureAwait(false);
+                }
+                else
+                {
+
+                    context.Response.StatusCode = 404;
+                }
+            });
+            */
+            Logger.LogInformation("Web server started on port {webServerPort}", WebServerPort);
+        }
+        catch (Exception e)
+        {
+            Logger.LogError("Could not start web server on port {webServerPort}: {message}",
+                WebServerPort,
+                e.Message);
+        }
+    }
+
+    private static void LogLogo()
+    {
+        Logger.LogInformation(
+            @"
+ ██████╗ ██████╗  ██████╗    ██████╗ ██╗      ██████╗
+██╔═══██╗██╔══██╗██╔════╝    ██╔══██╗██║     ██╔════╝
+██║   ██║██████╔╝██║         ██████╔╝██║     ██║
+██║   ██║██╔═══╝ ██║         ██╔═══╝ ██║     ██║
+╚██████╔╝██║     ╚██████╗    ██║     ███████╗╚██████╗
+ ╚═════╝ ╚═╝      ╚═════╝    ╚═╝     ╚══════╝ ╚═════╝
+");
+    }
+
+}